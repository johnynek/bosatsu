--- conflicted
+++ resolved
@@ -73,26 +73,6 @@
 def compose_eq[a, b, c](first: Eq[a, b], second: Eq[b, c]) -> Eq[a, c]:
     second.substitute(first)
 
-<<<<<<< HEAD
-# TODO: these typecheck, but using them fails with errors
-# like: type ?211 does not subsume type forall a: *. a
-# 84|
-# 85|ignore: List[exists a. a] = [
-# 86|  hide(refl_bottom), hide(refl_bottom1)
-#
-#refl_bottom: forall b. Sub[forall a. a, b] = refl_sub
-#refl_bottom1: Sub[forall a. a, forall a. a] = refl_sub
-#refl_Int: Sub[forall a. a, Int] = refl_sub
-#refl_any: Sub[forall a. a, exists a. a] = refl_sub
-#refl_any1: Sub[exists a. a, exists a. a] = refl_sub
-#refl_Int_any: Sub[Int, exists a. a] = refl_sub
-#
-#def hide[a](a: a) -> exists b. b: a
-#
-#ignore: List[exists a. a] = [
-#  hide(refl_bottom), hide(refl_bottom1)
-#]
-=======
 refl_bottom: forall b. Sub[forall a. a, b] = refl_sub
 refl_bottom1: Sub[forall a. a, forall a. a] = refl_sub
 refl_Int: Sub[forall a. a, Int] = refl_sub
@@ -100,5 +80,4 @@
 refl_any1: Sub[exists a. a, exists a. a] = refl_sub
 refl_Int_any: Sub[Int, exists a. a] = refl_sub
 
-ignore = (refl_bottom, refl_bottom1, refl_Int, refl_any)
->>>>>>> f813e1da
+ignore = (refl_bottom, refl_bottom1, refl_Int, refl_any, refl_any1, refl_Int_any)