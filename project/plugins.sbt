--- conflicted
+++ resolved
@@ -6,13 +6,8 @@
 addSbtPlugin("org.portable-scala" % "sbt-scalajs-crossproject" % "1.3.1")
 addSbtPlugin("org.scala-js" % "sbt-scalajs" % "1.13.2")
 addSbtPlugin("org.scalameta" % "sbt-native-image" % "0.3.4")
-<<<<<<< HEAD
-addSbtPlugin("org.scoverage" % "sbt-scoverage" % "2.0.7")
+addSbtPlugin("org.scoverage" % "sbt-scoverage" % "2.0.8")
 addSbtPlugin("pl.project13.scala" % "sbt-jmh" % "0.4.5")
-=======
-addSbtPlugin("org.scoverage" % "sbt-scoverage" % "2.0.8")
-addSbtPlugin("pl.project13.scala" % "sbt-jmh" % "0.4.4")
->>>>>>> db5e5b1e
 
 // This is adding this compiler plugin as a dependency for the build, not the code itself
 libraryDependencies += "com.thesamet.scalapb" %% "compilerplugin" % "0.11.13"