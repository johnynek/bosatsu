--- conflicted
+++ resolved
@@ -5,13 +5,8 @@
 addSbtPlugin("com.typesafe.sbt" % "sbt-git" % "1.0.0")
 addSbtPlugin("org.portable-scala" % "sbt-scalajs-crossproject" % "1.0.0")
 addSbtPlugin("org.scala-js" % "sbt-scalajs" % "1.5.1")
-<<<<<<< HEAD
-addSbtPlugin("org.scoverage" % "sbt-scoverage" % "1.7.3")
+addSbtPlugin("org.scoverage" % "sbt-scoverage" % "1.8.0")
 addSbtPlugin("pl.project13.scala" % "sbt-jmh" % "0.4.1")
-=======
-addSbtPlugin("org.scoverage" % "sbt-scoverage" % "1.8.0")
-addSbtPlugin("pl.project13.scala" % "sbt-jmh" % "0.4.0")
->>>>>>> 794da1ae
 
 // This is adding this compiler plugin as a dependency for the build, not the code itself
 libraryDependencies += "com.thesamet.scalapb" %% "compilerplugin" % "0.10.9"