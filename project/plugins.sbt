--- conflicted
+++ resolved
@@ -7,13 +7,8 @@
 addSbtPlugin("ch.epfl.scala" % "sbt-scalajs-bundler" % "0.21.1")
 addSbtPlugin("org.scala-js" % "sbt-scalajs" % "1.20.1")
 addSbtPlugin("org.scalameta" % "sbt-native-image" % "0.3.4")
-<<<<<<< HEAD
 addSbtPlugin("org.scalameta" % "sbt-scalafmt" % "2.5.6")
-addSbtPlugin("org.scoverage" % "sbt-scoverage" % "2.4.0")
-=======
-addSbtPlugin("org.scalameta" % "sbt-scalafmt" % "2.5.5")
 addSbtPlugin("org.scoverage" % "sbt-scoverage" % "2.4.2")
->>>>>>> 6fcce4fd
 addSbtPlugin("pl.project13.scala" % "sbt-jmh" % "0.4.8")
 
 // This is adding this compiler plugin as a dependency for the build, not the code itself
