--- conflicted
+++ resolved
@@ -2,13 +2,8 @@
 import org.portablescala.sbtplatformdeps.PlatformDepsPlugin.autoImport._
 
 object Dependencies {
-<<<<<<< HEAD
-  lazy val cats = Def.setting("org.typelevel" %%% "cats-core" % "2.5.0")
-  lazy val catsEffect = Def.setting("org.typelevel" %%% "cats-effect" % "3.1.0")
-=======
   lazy val cats = Def.setting("org.typelevel" %%% "cats-core" % "2.6.0")
   lazy val catsEffect = Def.setting("org.typelevel" %%% "cats-effect" % "2.5.0")
->>>>>>> 9f644c08
   lazy val catsParse = Def.setting("org.typelevel" %%% "cats-parse" % "0.3.2")
   lazy val decline = Def.setting("com.monovore" %%% "decline" % "2.0.0")
   lazy val jawnParser = Def.setting("org.typelevel" %%% "jawn-parser" % "1.1.2")
