--- conflicted
+++ resolved
@@ -4,13 +4,8 @@
 object Dependencies {
   lazy val cats = Def.setting("org.typelevel" %%% "cats-core" % "2.9.0")
   lazy val catsEffect =
-<<<<<<< HEAD
     Def.setting("org.typelevel" %%% "cats-effect" % "3.5.1")
-  lazy val catsParse = Def.setting("org.typelevel" %%% "cats-parse" % "0.3.9")
-=======
-    Def.setting("org.typelevel" %%% "cats-effect" % "3.5.0")
   lazy val catsParse = Def.setting("org.typelevel" %%% "cats-parse" % "0.3.10")
->>>>>>> 4515c361
   lazy val decline = Def.setting("com.monovore" %%% "decline" % "2.4.1")
   lazy val jawnParser = Def.setting("org.typelevel" %%% "jawn-parser" % "1.5.1")
   lazy val jawnAst = Def.setting("org.typelevel" %%% "jawn-ast" % "1.5.1")
