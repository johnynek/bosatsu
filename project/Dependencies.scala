--- conflicted
+++ resolved
@@ -2,13 +2,8 @@
 import org.portablescala.sbtplatformdeps.PlatformDepsPlugin.autoImport._
 
 object Dependencies {
-<<<<<<< HEAD
-  lazy val cats = Def.setting("org.typelevel" %%% "cats-core" % "2.4.2")
+  lazy val cats = Def.setting("org.typelevel" %%% "cats-core" % "2.5.0")
   lazy val catsEffect = Def.setting("org.typelevel" %%% "cats-effect" % "2.4.1")
-=======
-  lazy val cats = Def.setting("org.typelevel" %%% "cats-core" % "2.5.0")
-  lazy val catsEffect = Def.setting("org.typelevel" %%% "cats-effect" % "2.4.0")
->>>>>>> 3d508d63
   lazy val catsParse = Def.setting("org.typelevel" %%% "cats-parse" % "0.3.1")
   lazy val decline = Def.setting("com.monovore" %%% "decline" % "1.4.0")
   lazy val jawnParser = Def.setting("org.typelevel" %%% "jawn-parser" % "1.1.0")
