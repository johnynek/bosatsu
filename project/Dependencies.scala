--- conflicted
+++ resolved
@@ -7,15 +7,9 @@
   lazy val catsEffect = Def.setting("org.typelevel" %%% "cats-effect" % "2.1.4")
   lazy val dagon = Def.setting("com.stripe" %%% "dagon-core" % "0.2.2")
   lazy val decline = Def.setting("com.monovore" %%% "decline" % "1.2.0")
-<<<<<<< HEAD
-  lazy val fastparse = Def.setting("com.lihaoyi" %%% "fastparse" % "2.3.0")
-  lazy val jawnParser = Def.setting("org.typelevel" %%% "jawn-parser" % "0.14.3")
-  lazy val jawnAst = Def.setting("org.typelevel" %%% "jawn-ast" % "0.14.3")
-=======
   lazy val fastparse = Def.setting("com.lihaoyi" %%% "fastparse" % "1.0.0")
   lazy val jawnParser = Def.setting("org.typelevel" %%% "jawn-parser" % "1.0.0")
   lazy val jawnAst = Def.setting("org.typelevel" %%% "jawn-ast" % "1.0.0")
->>>>>>> 0dce7dc1
   lazy val jython = Def.setting("org.python" % "jython-standalone" % "2.7.1")
   lazy val paiges = Def.setting("org.typelevel" %%% "paiges-core" % "0.3.0")
   lazy val scalaCheck = Def.setting("org.scalacheck" %%% "scalacheck" % "1.14.3")
