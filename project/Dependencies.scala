--- conflicted
+++ resolved
@@ -14,18 +14,14 @@
   lazy val jawnParser = Def.setting("org.typelevel" %%% "jawn-parser" % "1.6.0")
   lazy val jawnAst = Def.setting("org.typelevel" %%% "jawn-ast" % "1.6.0")
   lazy val jython = Def.setting("org.python" % "jython-standalone" % "2.7.4")
-<<<<<<< HEAD
-  lazy val munit = Def.setting("org.scalameta" %%% "munit" % "1.1.0")
-=======
   lazy val http4sBlaze =
     Def.setting("org.http4s" %% "http4s-blaze-client" % "0.23.17")
   lazy val http4sCore = Def.setting("org.http4s" %%% "http4s-core" % "0.23.30")
   lazy val http4sEmber =
     Def.setting("org.http4s" %%% "http4s-ember-client" % "0.23.30")
-  lazy val munit = Def.setting("org.scalameta" %%% "munit" % "1.0.4")
->>>>>>> ff912e83
+  lazy val munit = Def.setting("org.scalameta" %%% "munit" % "1.1.0")
   lazy val munitScalaCheck =
-    Def.setting("org.scalameta" %%% "munit-scalacheck" % "1.0.0")
+    Def.setting("org.scalameta" %%% "munit-scalacheck" % "1.1.0")
   lazy val paiges = Def.setting("org.typelevel" %%% "paiges-core" % "0.4.4")
   lazy val scalaCheck =
     Def.setting("org.scalacheck" %%% "scalacheck" % "1.18.1")
