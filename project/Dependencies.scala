--- conflicted
+++ resolved
@@ -10,12 +10,7 @@
   lazy val jawnAst = Def.setting("org.typelevel" %%% "jawn-ast" % "1.4.0")
   lazy val jython = Def.setting("org.python" % "jython-standalone" % "2.7.3")
   lazy val paiges = Def.setting("org.typelevel" %%% "paiges-core" % "0.4.2")
-<<<<<<< HEAD
   lazy val scalaCheck = Def.setting("org.scalacheck" %%% "scalacheck" % "1.17.0")
-  lazy val scalaTest = Def.setting("org.scalatest" %%% "scalatest" % "3.2.13")
-=======
-  lazy val scalaCheck = Def.setting("org.scalacheck" %%% "scalacheck" % "1.16.0")
   lazy val scalaTest = Def.setting("org.scalatest" %%% "scalatest" % "3.2.14")
->>>>>>> b710f403
   lazy val scalaTestPlusScalacheck = Def.setting("org.scalatestplus" %%% "scalacheck-1-14" % "3.2.2.0")
 }