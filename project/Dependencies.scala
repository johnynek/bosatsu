import sbt._
import org.portablescala.sbtplatformdeps.PlatformDepsPlugin.autoImport._

object Dependencies {
  lazy val cats = Def.setting("org.typelevel" %%% "cats-core" % "2.10.0")
  lazy val catsEffect =
    Def.setting("org.typelevel" %%% "cats-effect" % "3.5.3")
  lazy val catsParse = Def.setting("org.typelevel" %%% "cats-parse" % "1.0.0")
  lazy val decline = Def.setting("com.monovore" %%% "decline" % "2.4.1")
  lazy val ff4s = Def.setting("io.github.buntec" %%% "ff4s" % "0.20.0")
  lazy val jawnParser = Def.setting("org.typelevel" %%% "jawn-parser" % "1.5.1")
  lazy val jawnAst = Def.setting("org.typelevel" %%% "jawn-ast" % "1.5.1")
  lazy val jython = Def.setting("org.python" % "jython-standalone" % "2.7.3")
<<<<<<< HEAD
  lazy val munit = Def.setting("org.scalameta" %%% "munit" % "1.0.0-M10")
  lazy val munitScalaCheck =
    Def.setting("org.scalameta" %%% "munit-scalacheck" % "1.0.0-M10")
=======
  lazy val munit = Def.setting("org.scalameta" %%% "munit" % "1.0.0-M11")
  lazy val munitScalaCheck =
    Def.setting("org.scalameta" %%% "munit-scalacheck" % "1.0.0-M11")
>>>>>>> a8c5fca7
  lazy val paiges = Def.setting("org.typelevel" %%% "paiges-core" % "0.4.3")
  lazy val scalaCheck =
    Def.setting("org.scalacheck" %%% "scalacheck" % "1.17.0")
  lazy val scalaTest = Def.setting("org.scalatest" %%% "scalatest" % "3.2.18")
  lazy val scalaTestPlusScalacheck =
    Def.setting("org.scalatestplus" %%% "scalacheck-1-17" % "3.2.17.0")
}<|MERGE_RESOLUTION|>--- conflicted
+++ resolved
@@ -11,15 +11,9 @@
   lazy val jawnParser = Def.setting("org.typelevel" %%% "jawn-parser" % "1.5.1")
   lazy val jawnAst = Def.setting("org.typelevel" %%% "jawn-ast" % "1.5.1")
   lazy val jython = Def.setting("org.python" % "jython-standalone" % "2.7.3")
-<<<<<<< HEAD
-  lazy val munit = Def.setting("org.scalameta" %%% "munit" % "1.0.0-M10")
-  lazy val munitScalaCheck =
-    Def.setting("org.scalameta" %%% "munit-scalacheck" % "1.0.0-M10")
-=======
   lazy val munit = Def.setting("org.scalameta" %%% "munit" % "1.0.0-M11")
   lazy val munitScalaCheck =
     Def.setting("org.scalameta" %%% "munit-scalacheck" % "1.0.0-M11")
->>>>>>> a8c5fca7
   lazy val paiges = Def.setting("org.typelevel" %%% "paiges-core" % "0.4.3")
   lazy val scalaCheck =
     Def.setting("org.scalacheck" %%% "scalacheck" % "1.17.0")
