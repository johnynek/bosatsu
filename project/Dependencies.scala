--- conflicted
+++ resolved
@@ -11,11 +11,6 @@
   lazy val jython = Def.setting("org.python" % "jython-standalone" % "2.7.3")
   lazy val paiges = Def.setting("org.typelevel" %%% "paiges-core" % "0.4.2")
   lazy val scalaCheck = Def.setting("org.scalacheck" %%% "scalacheck" % "1.17.0")
-<<<<<<< HEAD
-  lazy val scalaTest = Def.setting("org.scalatest" %%% "scalatest" % "3.2.14")
+  lazy val scalaTest = Def.setting("org.scalatest" %%% "scalatest" % "3.2.15")
   lazy val scalaTestPlusScalacheck = Def.setting("org.scalatestplus" %%% "scalacheck-1-17" % "3.2.15.0")
-=======
-  lazy val scalaTest = Def.setting("org.scalatest" %%% "scalatest" % "3.2.15")
-  lazy val scalaTestPlusScalacheck = Def.setting("org.scalatestplus" %%% "scalacheck-1-17" % "3.2.14.0")
->>>>>>> 15b38d72
 }