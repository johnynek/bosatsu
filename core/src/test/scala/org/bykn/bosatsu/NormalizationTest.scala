package org.bykn.bosatsu

import org.scalatest.FunSuite
import java.math.BigInteger
import cats.data.NonEmptyList

class NormalizationTest extends FunSuite {
  import TestUtils._
  import NormalExpression._
  import Lit._
  import Normalization._
  import NormalPattern.{PositionalStruct, Var, ListPat, WildCard, Named}

  test("Literal") {
      normalTagTest(
        List("""
package NormTest/String

main = "aa"
"""
        ), "NormTest/String", NormalExpressionTag(Literal(Str("aa")), Set()), Some("Literal('aa')")
      )

      normalTagTest(
        List("""
package NormTest/Int

main = 22
"""
        ), "NormTest/Int", NormalExpressionTag(Literal(Integer(BigInteger.valueOf(22))), Set())
      )

      normalTagTest(
        List("""
package NormTest/List

main = ["aa"]
"""
        ), "NormTest/List", NormalExpressionTag(
          Struct(1,List(Literal(Str("aa")), Struct(0,List()))),
          Set(LambdaVar(0),
              Lambda(Lambda(Struct(1,List(LambdaVar(1), LambdaVar(0))))),
              Struct(0,List()),
              Literal(Str("aa")),
              Lambda(Struct(1,List(Literal(Str("aa")), LambdaVar(0)))),
              Struct(1,List(Literal(Str("aa")), LambdaVar(0)))
          )
        ),
        Some("Struct(1,Literal('aa'),Struct(0,))")
      )
  }
  test("recurse") {
    normalExpressionTest(
      List("""
package Recur/Some

def foo(x):
  recur x:
    []: ["a","b","c"]
    [h, *t]: NonEmptyList("zero", foo(t))

out = foo
"""
      ), "Recur/Some", Recursion(Lambda(Lambda(Match(LambdaVar(0),NonEmptyList.fromList(List(
        (ListPat(List()),Struct(1,List(Literal(Str("a")), Struct(1,List(Literal(Str("b")), Struct(1,List(Literal(Str("c")), Struct(0,List())))))))),
        (ListPat(List(Right(Var(1)), Left(Some(0)))),Lambda(Lambda(Struct(1,List(Literal(Str("zero")), App(LambdaVar(3),LambdaVar(0)))))))
      )).get))))
    )
  }
  test("Lambda") {
    normalTagTest(
      List("""
package Lambda/Identity

out = \x -> x
"""
      ), "Lambda/Identity", NormalExpressionTag(
        Lambda(LambdaVar(0)), Set(LambdaVar(0))
      )
    )
    normalTagTest(
      List("""
package Lambda/Always

out = \x -> \y -> x
"""
      ), "Lambda/Always", NormalExpressionTag(
        Lambda(Lambda(LambdaVar(1))), Set(Lambda(LambdaVar(1)), LambdaVar(1))
      )
    )
    normalTagTest(
      List("""
package Lambda/Always

out = \x -> \y -> y
"""
      ), "Lambda/Always", NormalExpressionTag(
        Lambda(Lambda(LambdaVar(0))), Set(Lambda(LambdaVar(0)), LambdaVar(0))
      )
    )

    normalTagTest(
      List("""
package Lambda/Identity

def foo(x):
  x
out = foo
"""
      ), "Lambda/Identity", NormalExpressionTag(
        Lambda(LambdaVar(0)), Set(LambdaVar(0))
      )
    )
    normalTagTest(
      List("""
package Lambda/Identity

def foo(x):
  y = x
  y
out = foo
"""
      ), "Lambda/Identity", NormalExpressionTag(
        Lambda(LambdaVar(0)), Set(LambdaVar(0))
      )
    )
    normalTagTest(
      List("""
package Lambda/Always

def foo(x,y):
  x
out = foo
"""
      ), "Lambda/Always", NormalExpressionTag(
        Lambda(Lambda(LambdaVar(1))), Set(Lambda(LambdaVar(1)), LambdaVar(1))
      )
    )
    normalTagTest(
      List("""
package Lambda/Always

def foo(x,y):
  y
out = foo
"""
      ), "Lambda/Always", NormalExpressionTag(
        Lambda(Lambda(LambdaVar(0))), Set(Lambda(LambdaVar(0)), LambdaVar(0))
      )
    )
  }
  test("Match") {
    normalExpressionTest(
      List("""
package Match/Vars

def result(x, c):
  match x:
    (a, b): (b, c, a)

out=result
"""
      ), "Match/Vars",
        Lambda(Lambda(Match(LambdaVar(1),NonEmptyList.of((PositionalStruct(None,List(Var(0), PositionalStruct(None,List(Var(1), PositionalStruct(None,List()))))),Lambda(Lambda(Struct(0,List(LambdaVar(1), Struct(0,List(LambdaVar(2), Struct(0,List(LambdaVar(0), Struct(0,List()))))))))))))))
      )

    normalExpressionTest(
      List("""
package Match/Structs

struct Pair(f, s)
struct Trip(f, s, t)

out=match Pair(1, "two"):
  Pair(f, s): Trip(3, s, f)

"""
      ), "Match/Structs",
      Struct(0,List(Literal(Lit(3)), Literal(Lit.Str("two")), Literal(Lit(1))))
    )
    normalExpressionTest(
      List("""
package Match/None

out=match None:
  Some(_): "some"
  _: "not some"

"""
      ), "Match/None",
      Literal(Str("not some"))
    )
  normalExpressionTest(
    List("""
package Match/List

out = match [1,2,3]:
  [first, second, last]: last
  _: 0
"""
      ), "Match/List",
      Literal(Integer(BigInteger.valueOf(3)))
    )
  normalExpressionTest(
    List("""
package Match/List

out = match [1,2,3,4,5]:
  [*first_few, _, _, last]: last
  _: 0
"""
      ), "Match/List",
      Literal(Integer(BigInteger.valueOf(5)))
    )
  normalExpressionTest(
    List("""
package Match/List

out = match ["a","b","c","d","e"]:
  [h, *t]: Some((h, t))
  []: None
"""
      ), "Match/List",
      Struct(1,List(
        Struct(0,List(
          Literal(Str("a")),
          Struct(0,List(
            Struct(1,List(Literal(Str("b")), Struct(1,List(Literal(Str("c")), Struct(1,List(Literal(Str("d")), Struct(1,List(Literal(Str("e")), Struct(0,List()))))))))),
            Struct(0,List())
          ))
        ))
      ))

    )
  normalExpressionTest(
    List("""
package Match/Union

enum Bar:
  Baz(a), Fizz(a), Buzz

out = match Baz("abc"):
  Baz(x) | Fizz(x): x
  Buzz: "buzzzzzzz"
"""
      ), "Match/Union",
      Literal(Str("abc"))
    )
  normalExpressionTest(
    List("""
package Match/Union

enum Bar:
  Baz(a), Fizz(a), Buzz

out = match Buzz:
  Baz(x) | Fizz(x): x
  Buzz: "buzzzzzzz"
"""
      ), "Match/Union",
      Literal(Str("buzzzzzzz"))
    )
  }
  test("imports") {
    normalExpressionTest(
      List("""
package Imp/First
export [fizz]

def fizz(f, s):
  (s, f)
""",
"""
package Imp/Second
import Imp/First [fizz]

out=fizz(1,2)
"""
      ), "Imp/Second",
      Struct(0,List(Literal(Integer(BigInteger.valueOf(2))), Struct(0,List(Literal(Integer(BigInteger.valueOf(1))), Struct(0,List())))))
    )
    normalExpressionTest(
      List("""
package Imp/First
import Imp/Second [fizz]

out=fizz(1,2)
""",
"""
package Imp/Second
export [fizz]

def fizz(f, s):
  (s, f)
"""
      ), "Imp/First",
      Struct(0,List(Literal(Integer(BigInteger.valueOf(2))), Struct(0,List(Literal(Integer(BigInteger.valueOf(1))), Struct(0,List())))))
    )
  }
  test("external") {
    normalExpressionTest(
      List(
"""
package Extern/Simple

external def foo(x: String) -> List[String]

out = foo
"""
      ), "Extern/Simple",
      ExternalVar(PackageName(NonEmptyList.fromList(List("Extern", "Simple")).get),Identifier.Name("foo"))
    )
    normalExpressionTest(
      List(
"""
package Extern/Apply

external def foo(x: String) -> List[String]

out = foo("bar")
"""
    ), "Extern/Apply",
    App(ExternalVar(PackageName(NonEmptyList.fromList(List("Extern", "Apply")).get),Identifier.Name("foo")),Literal(Str("bar")))
    )
    normalExpressionTest(
      List(
"""
package Extern/Match

external def foo(x: String) -> List[String]

out = match foo("bar"):
  [a, _, _]: a
  _: "boom"
"""
    ), "Extern/Match",
    Match(
      App(
        ExternalVar(PackageName(NonEmptyList.fromList(List("Extern", "Match")).get),Identifier.Name("foo")),
        Literal(Str("bar"))),
      NonEmptyList.fromList(List((ListPat(List(Right(Var(0)), Right(WildCard), Right(WildCard))),Lambda(LambdaVar(0))), (WildCard,Literal(Str("boom"))))).get
    ))
    normalExpressionTest(
      List(
"""
package Extern/Eta

external def foo(x: String) -> List[String]

out = \y -> foo(y)
"""
    ), "Extern/Eta",
    ExternalVar(PackageName(NonEmptyList.fromList(List("Extern", "Eta")).get),Identifier.Name("foo")),
    Some("ExternalVar('Extern/Eta','foo')")
    )
    normalExpressionTest(
      List("""
package Extern/List

external def foo(x: String) -> List[String]

out = match foo("arg"):
  [*first_few, _, _, last]: last
  _: "'zero\\'"
"""
      ), "Extern/List",
      Match(
        App(ExternalVar(PackageName(NonEmptyList.fromList(List("Extern", "List")).get),Identifier.Name("foo")),Literal(Str("arg"))),
        NonEmptyList.fromList(List(
          (ListPat(List(Left(Some(0)), Right(WildCard), Right(WildCard), Right(Var(1)))),Lambda(Lambda(LambdaVar(1)))),
        (WildCard,Literal(Str("'zero\\'")))
        )).get
      ),
      Some("Match(App(ExternalVar('Extern/List','foo'),Literal('arg')),ListPat(Left(0),Right(WildCard),Right(WildCard),Right(Var(1))),Lambda(Lambda(LambdaVar(1))),WildCard,Literal('\\'zero\\\\\\''))")
    )
    normalExpressionTest(
      List("""
package Extern/List

external def foo(x: String) -> List[String]

out = match foo("arg"):
  [*first_few, _, _, last]: last
  _: "zero"
"""
        ), "Extern/List",
      Match(
        App(ExternalVar(PackageName(NonEmptyList.fromList(List("Extern", "List")).get),Identifier.Name("foo")),Literal(Str("arg"))),
        NonEmptyList.fromList(List(
          (ListPat(List(Left(Some(0)), Right(WildCard), Right(WildCard), Right(Var(1)))),Lambda(Lambda(LambdaVar(1)))),
          (WildCard,Literal(Str("zero")))
        )).get
      )
    )
    normalExpressionTest(
      List("""
package Extern/NamedMatch

external def foo(x: String) -> List[String]

struct Stuff(a,b)

out = match Stuff(foo("c"), "d"):
  Stuff(lst@[x], _): lst
  Stuff(_, y): [y]
"""
        ), "Extern/NamedMatch",
      Match(
        Struct(0,List(App(ExternalVar(PackageName(NonEmptyList.fromList(List("Extern", "NamedMatch")).get),Identifier.Name("foo")),Literal(Str("c"))), Literal(Str("d")))),
        NonEmptyList.fromList(List(
          (PositionalStruct(None,List(Named(0,ListPat(List(Right(Var(1))))), WildCard)),Lambda(Lambda(LambdaVar(0)))),
          (PositionalStruct(None,List(WildCard, Var(0))),Lambda(Struct(1,List(LambdaVar(0), Struct(0,List())))))
        )).get
      )
    )
    normalExpressionTest(
      List("""
package Extern/LitMatch

external def foo(x: String) -> String

out = match foo("c"):
  "d": "e"
  _: "f"
"""
        ), "Extern/LitMatch",
      Match(
        App(ExternalVar(PackageName(NonEmptyList.fromList(List("Extern", "LitMatch")).get),Identifier.Name("foo")),Literal(Str("c"))),
        NonEmptyList.fromList(List(
          (NormalPattern.Literal(Str("d")),Literal(Str("e"))),
          (WildCard,Literal(Str("f")))
        )).get
      )
    )
  }
  test("Lambda Substitution") {
    normalExpressionTest(
      List("""
package Substitution/Lambda

def rec_fn(lst1):
  recur lst1:
    []: True
    [h1, *t1]: rec_fn(t1)

lst1 = ["zooom"]
main = (rec_fn(lst1), rec_fn(lst1))
"""
      ), "Substitution/Lambda",
      Struct(0,
        List(
<<<<<<< HEAD
          App(Recursion(Lambda(Lambda(Match(LambdaVar(0),NonEmptyList.of((ListPat(List()),Struct(1,List())), (ListPat(List(Right(Var(1)), Left(Some(0)))),Lambda(LambdaVar(2)))))))),Struct(1,List(Literal(Str("zooom")),Struct(0,List())))),
          Struct(0,List(
            App(Recursion(Lambda(Lambda(Match(LambdaVar(0),NonEmptyList.of((ListPat(List()),Struct(1,List())),(ListPat(List(Right(Var(1)), Left(Some(0)))),Lambda(LambdaVar(2)))))))),Struct(1,List(Literal(Str("zooom")), Struct(0,List())))),
=======
          App(Recursion(Lambda(Lambda(Match(LambdaVar(0),NonEmptyList.of((ListPat(List()),Struct(1,List())), (ListPat(List(Right(Var(1)), Left(Some(0)))),Lambda(Lambda(App(LambdaVar(3), LambdaVar(0)))))))))),Struct(1,List(Literal(Str("zooom")),Struct(0,List())))),
          Struct(0,List(
            App(Recursion(Lambda(Lambda(Match(LambdaVar(0),NonEmptyList.of((ListPat(List()),Struct(1,List())),(ListPat(List(Right(Var(1)), Left(Some(0)))),Lambda(Lambda(App(LambdaVar(3), LambdaVar(0)))))))))),Struct(1,List(Literal(Str("zooom")), Struct(0,List())))),
>>>>>>> 4856d5b1
            Struct(0,List())
          ))
        )
      )  
    )
    normalExpressionTest(
      List("""
package Substitution/Eta

out = \x,y -> x(y)
"""
<<<<<<< HEAD
      ), "Substitution/Eta", Lambda(LambdaVar(0))
=======
      ), "Substitution/Eta", Lambda(Lambda(App(LambdaVar(1), LambdaVar(0))))
    )
    normalExpressionTest(
      List("""
package Substitution/Eta2

out = \x,y -> x(y, y)
"""
      ), "Substitution/Eta2", Lambda(Lambda(App(App(LambdaVar(1), LambdaVar(0)), LambdaVar(0))))
>>>>>>> 4856d5b1
    )
  }
}<|MERGE_RESOLUTION|>--- conflicted
+++ resolved
@@ -449,15 +449,9 @@
       ), "Substitution/Lambda",
       Struct(0,
         List(
-<<<<<<< HEAD
-          App(Recursion(Lambda(Lambda(Match(LambdaVar(0),NonEmptyList.of((ListPat(List()),Struct(1,List())), (ListPat(List(Right(Var(1)), Left(Some(0)))),Lambda(LambdaVar(2)))))))),Struct(1,List(Literal(Str("zooom")),Struct(0,List())))),
-          Struct(0,List(
-            App(Recursion(Lambda(Lambda(Match(LambdaVar(0),NonEmptyList.of((ListPat(List()),Struct(1,List())),(ListPat(List(Right(Var(1)), Left(Some(0)))),Lambda(LambdaVar(2)))))))),Struct(1,List(Literal(Str("zooom")), Struct(0,List())))),
-=======
           App(Recursion(Lambda(Lambda(Match(LambdaVar(0),NonEmptyList.of((ListPat(List()),Struct(1,List())), (ListPat(List(Right(Var(1)), Left(Some(0)))),Lambda(Lambda(App(LambdaVar(3), LambdaVar(0)))))))))),Struct(1,List(Literal(Str("zooom")),Struct(0,List())))),
           Struct(0,List(
             App(Recursion(Lambda(Lambda(Match(LambdaVar(0),NonEmptyList.of((ListPat(List()),Struct(1,List())),(ListPat(List(Right(Var(1)), Left(Some(0)))),Lambda(Lambda(App(LambdaVar(3), LambdaVar(0)))))))))),Struct(1,List(Literal(Str("zooom")), Struct(0,List())))),
->>>>>>> 4856d5b1
             Struct(0,List())
           ))
         )
@@ -469,9 +463,6 @@
 
 out = \x,y -> x(y)
 """
-<<<<<<< HEAD
-      ), "Substitution/Eta", Lambda(LambdaVar(0))
-=======
       ), "Substitution/Eta", Lambda(Lambda(App(LambdaVar(1), LambdaVar(0))))
     )
     normalExpressionTest(
@@ -481,7 +472,6 @@
 out = \x,y -> x(y, y)
 """
       ), "Substitution/Eta2", Lambda(Lambda(App(App(LambdaVar(1), LambdaVar(0)), LambdaVar(0))))
->>>>>>> 4856d5b1
     )
   }
 }