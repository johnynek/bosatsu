--- conflicted
+++ resolved
@@ -918,16 +918,11 @@
       t <- typeNameGen
       paramKeys <- smallList(NTypeGen.genBound).map(_.distinct)
       params <- paramKeys.traverse { p => inner.map((p, _)) }
-      paramKinds <- paramKeys.traverse { p => NTypeGen.genKind.map((p, _)) }
       genCons: Gen[rankn.ConstructorFn] =
         for {
           cons <- consIdentGen
           ps <- smallList(Gen.zip(bindIdentGen, genType))
-<<<<<<< HEAD
-        } yield rankn.ConstructorFn.build(p, t, paramKinds, cons, ps)
-=======
         } yield rankn.ConstructorFn(cons, ps)
->>>>>>> 40ad7e48
       cons0 <- smallList(genCons)
       cons = cons0.map { cf => (cf.name, cf) }.toMap.values.toList
     } yield rankn.DefinedType(p, t, params, cons)
