package org.bykn.bosatsu

import cats.data.NonEmptyList
import Parser.Combinators
import org.scalacheck.{Arbitrary, Gen}
import org.scalatestplus.scalacheck.ScalaCheckPropertyChecks.{ forAll, PropertyCheckConfiguration }
import org.typelevel.paiges.{Doc, Document}

import cats.implicits._
import org.bykn.bosatsu.parser.{Parser => P, Parser1 => P1}
import Parser.{optionParse, unsafeParse, Indy}

<<<<<<< HEAD
//import Generators.{shrinkDecl, shrinkStmt}
=======
import Generators.{shrinkDecl, shrinkStmt}
import org.scalatest.funsuite.AnyFunSuite
>>>>>>> e3de274a

trait ParseFns {
  def region(s0: String, idx: Int): String =
    if (s0.isEmpty) s"empty string, idx = $idx"
    else if (s0.length == idx) {
      val s = s0 + "*"
      ("...(" + s.drop(idx - 20).take(20) + ")...")
    }
    else {
      val s = s0.updated(idx, '*')
      ("...(" + s.drop(idx - 20).take(20) + ")...")
    }

  def firstDiff(s1: String, s2: String): String =
    if (s1 == s2) ""
    else if (s1.isEmpty) s2
    else if (s2.isEmpty) s1
    else if (s1(0) == s2(0)) firstDiff(s1.tail, s2.tail)
    else s"${s1(0).toInt}: ${s1.take(20)}... != ${s2(0).toInt}: ${s2.take(20)}..."

}

object TestParseUtils extends ParseFns

abstract class ParserTestBase extends AnyFunSuite with ParseFns {

  // This is so we can make Declarations without the region
  protected implicit val emptyRegion: Region = Region(0, 0)

  def parseTest[T](p: P[T], str: String, expected: T, exidx: Int) =
    p.parse(str) match {
      case Right((rest, t)) =>
        val idx = if (rest == "") str.length else str.indexOf(rest)
        lazy val message = firstDiff(t.toString, expected.toString)
        assert(t == expected, s"difference: $message, input syntax:\n\n\n$str\n\n")
        assert(idx == exidx)
      case Left(err) =>
        val idx = err.failedAtOffset
        fail(s"failed to parse: $str: at $idx in region ${region(str, idx)} with err: ${err}")
    }

  def parseTestAll[T](p: P[T], str: String, expected: T) =
    parseTest(p, str, expected, str.length)

  def roundTrip[T: Document](p: P[T], str: String, lax: Boolean = false) =
    p.parse(str) match {
      case Right((rest, t)) =>
        val idx = if (rest == "") str.length else str.indexOf(rest)
        if (!lax) {
          assert(idx == str.length, s"parsed: $t from: $str")
        }
        val tstr = Document[T].document(t).render(80)
        p.parse(tstr) match {
          case Right((_, t1)) =>
            assert(t1 == t)
          case Left(err) =>
            val idx = err.failedAtOffset
            val diff = firstDiff(str, tstr)
            fail(s"Diff: $diff.\nfailed to reparse: $tstr: $idx in region ${region(tstr, idx)} with err: ${err}")
        }
      case Left(err) =>
        val idx = err.failedAtOffset
        fail(s"failed to parse: $str: $idx in region ${region(str, idx)} with err: ${err}")
    }

  def roundTripExact[T: Document](p: P[T], str: String) =
    p.parse(str) match {
      case Right((rest, t)) =>
        val idx = if (rest == "") str.length else str.indexOf(rest)
        assert(idx == str.length, s"parsed: $t from: $str")
        val tstr = Document[T].document(t).render(80)
        assert(tstr == str)
      case Left(err) =>
        val idx = err.failedAtOffset
        fail(s"failed to parse: $str: $idx in region ${region(str, idx)} with err: ${err}")
    }

  def law[T: Document](p: P[T])(t: T) = {
    val syntax = Document[T].document(t).render(80)
    parseTestAll(p, syntax, t)
  }

  def expectFail[T](p: P[T], str: String, atIdx: Int) =
    p.parse(str) match {
      case Right((rest, t)) =>
        val idx = if (rest == "") str.length else str.indexOf(rest)
        fail(s"parsed $t to: $idx: ${region(str, idx)}")
      case Left(err) =>
        val idx = err.failedAtOffset
        def msg = s"failed to parse: $str: at $idx in region ${region(str, idx)} with err: ${err}"
        assert(idx == atIdx, msg)
    }

  def config: PropertyCheckConfiguration =
    PropertyCheckConfiguration(minSuccessful = if (Platform.isScalaJvm) 300 else 10)
}

class ParserTest extends ParserTestBase {
  implicit val generatorDrivenConfig = config

  test("we can parse integers") {
    forAll { b: BigInt =>
      val bstr = b.toString
      parseTestAll(Parser.integerString, bstr, bstr)
    }

    // we can also add _ in between any two digits
    case class Opaque(toS: String) // no shrinking
    val strGen: Gen[Opaque] =
      Arbitrary.arbitrary[BigInt].flatMap { b =>
        val bstr = b.abs.toString.take(5) // don't go nuts in size
        // randomly put some _ in between
        val sep = Gen.frequency((10, Gen.const("")), (1, Gen.const("_")))

        def loop(b: String): Gen[String] =
          if (b.length <= 1) Gen.const(b)
          else for {
            s <- sep
            tail <- loop(b.tail)
          } yield s"${b.charAt(0)}$s$tail"

        loop(bstr).map(Opaque(_))
      }

    parseTestAll(Parser.integerString, "1_000", "1_000")
    forAll(strGen) { case Opaque(s) =>
      parseTestAll(Parser.integerString, s, s)
    }
  }

  test("string escape/unescape round trips") {
    forAll(Gen.oneOf('\'', '"'), Arbitrary.arbitrary[String]) { (c, str) =>
      val str1 = Parser.escape(c, str)
      try {
        Parser.unescape(str1) match {
          case Right(str2) => assert(str2 == str)
          case Left(idx) => fail(s"failed at idx: $idx in $str: ${region(str, idx)}")
        }
      }
      catch {
        case t: Throwable => fail(s"failed to decode: $str1 from $str, exception: $t")
      }
    }

    assert(Parser.escape('"', "\t") == "\\t")
    assert(Parser.escape('"', "\n") == "\\n")

    // unescape never throws:
    assert(Parser.unescape("\\x0").isLeft)
    assert(Parser.unescape("\\o0").isLeft)
    assert(Parser.unescape("\\u0").isLeft)
    assert(Parser.unescape("\\u00").isLeft)
    assert(Parser.unescape("\\u000").isLeft)
    assert(Parser.unescape("\\U0000").isLeft)
    forAll { s: String => Parser.unescape(s); succeed }
    // more brutal tests
    forAll { s: String =>
      val prefixes = List('x', 'o', 'u', 'U').map { c => s"\\$c" }
      prefixes.foreach { p =>
        Parser.unescape(s"$p$s")
        succeed
      }
    }

    assert(Parser.unescape("\\u0020") == Right(" "))
  }

  test("we can parse quoted strings") {
    val qstr = for {
      qchar <- Gen.oneOf('\'', '"')
      str <- Arbitrary.arbitrary[String]
    } yield (str, qchar)

    def law(str: String, qchar: Char) = {
      // we have to do this here, or otherwise broken scalacheck shrinking gets us
      val qstr = qchar.toString
      val quoted = qstr + Parser.escape(qchar, str) + qstr
      parseTestAll(Parser.escapedString(qchar), quoted, str)
    }

    forAll(qstr) { case (s, c) => law(s, c) }

    parseTestAll(Parser.escapedString('\''), "''", "")
    parseTestAll(Parser.escapedString('"'), "\"\"", "")
    parseTestAll(Parser.escapedString('\''), "'foo\\qbar'", "foo\\qbar")
    parseTestAll(Parser.escapedString('\''), "'foo\tbar'", "foo\tbar")

    val regressions = List(("'", '\''))


    regressions.foreach { case (s, c) => law(s, c) }
  }

  test("we can parse interpolated strings") {
    def singleq(str1: String, res: List[Either[Json, String]]) =
      parseTestAll(
        StringUtil
          .interpolatedString('\'', P.string1("${"), Json.parser, P.char('}'))
          .map(_.map {
            case Right((_, str)) => Right(str)
            case Left(l) => Left(l)
          })
        , str1, res)

    // scala complains about things that look like interpolation strings that aren't interpolated
    val dollar = '$'.toString
    singleq("''", List())
    singleq("'foo\\qbar'", List(Right("foo\\qbar")))
    singleq("'foo\tbar'", List(Right("foo\tbar")))
    singleq(s"'foo\\$dollar{bar}'", List(Right(s"foo$dollar{bar}")))
    // foo$bar is okay, it is only foo${bar} that needs to be escaped
    singleq(s"'foo${dollar}bar'", List(Right(s"foo${dollar}bar")))
    singleq(s"'foo$dollar{42}'", List(Right("foo"), Left(Json.JNumberStr("42"))))
    singleq(s"'$dollar{42}'", List(Left(Json.JNumberStr("42"))))
    singleq(s"'$dollar{42}bar'", List(Left(Json.JNumberStr("42")), Right("bar")))
  }

  test("Identifier round trips") {
    forAll(Generators.identifierGen)(law(Identifier.parser))

    val examples = List("foo", "`bar`", "`bar foo`",
      "`with \\`internal`", "operator +")

    examples.foreach(roundTrip(Identifier.parser, _))
  }

  test("we can append to an identifier and parse it") {
    forAll(Generators.bindIdentGen, Arbitrary.arbitrary[String]) { (b, str) =>
      val i1 = Identifier.appendToName(b, str)

      val src = i1.sourceCodeRepr
      assert(Identifier.unsafe(src).sourceCodeRepr == src)
    }
  }

  test("we can parse lists") {
    forAll { (ls: List[Long], spaceCnt0: Int) =>
      val spaceCount = spaceCnt0 & 7
      val str0 = ls.toString
      val str = str0.flatMap {
        case ',' => "," + (" " * spaceCount)
        case c => c.toString
      }

      val listOfStr: P1[List[String]] =
        P.string1("List(") *>
          Parser.integerString.nonEmptyList.map(_.toList)
            .orElse(P.pure(Nil)) <*
            P.char(')')

      parseTestAll(
        listOfStr,
        str,
        ls.map(_.toString))
    }
  }

  test("we can parse dicts") {
    val strDict = Parser.dictLikeParser(Parser.escapedString('\''), Parser.escapedString('\''))
    parseTestAll(strDict, "{}", Nil)
    parseTestAll(strDict, "{'a': 'b'}", List(("a", "b")))
    parseTestAll(strDict, "{ 'a' : 'b' }", List(("a", "b")))
    parseTestAll(strDict, "{'a' : 'b', 'c': 'd'}", List(("a", "b"), ("c", "d")))
    parseTestAll(strDict, "{'a' : 'b',\n'c': 'd'}", List(("a", "b"), ("c", "d")))
    parseTestAll(strDict, "{'a' : 'b',\n\t'c': 'd'}", List(("a", "b"), ("c", "d")))
    parseTestAll(strDict, "{'a' : 'b',\n  'c': 'd'}", List(("a", "b"), ("c", "d")))

    case class WildDict(stringRepNoCurlies: List[String], original: List[(String, String)]) {
      def stringRep: String = stringRepNoCurlies.mkString("{", "", "}")

      def addEntry(strings: List[String], k: String, v: String): WildDict =
        if (stringRepNoCurlies.isEmpty) WildDict(strings, (k, v) :: original)
        else WildDict(strings ::: ("," :: stringRepNoCurlies), (k, v) :: original)
    }

    val genString = Arbitrary.arbitrary[String]
    val wsGen = Gen.listOf(Gen.oneOf(' ', '\t', '\n')).map(_.mkString)
    def q(s: String): String = "'" + Parser.escape('\'', s) + "'"

    val genItem: Gen[(List[String], (String, String))] =
      for {
        preK <- wsGen
        k <- genString
        postK <- wsGen
        preV <- wsGen
        v <- genString
        postV <- wsGen
      } yield (List(preK, q(k), postK, ":", preV, q(v), postV), (k, v))

    val genWild: Gen[WildDict] =
      Gen.listOf(genItem).map { items =>
        items.foldLeft(WildDict(Nil, Nil)) { case (wd, (s, (k, v))) =>
          wd.addEntry(s, k, v)
        }
      }

    forAll(genWild) { wd =>
      parseTestAll(strDict, wd.stringRep, wd.original)
    }
  }

  test("we can parse RecordConstructors") {
    def check(str: String) =
      roundTrip[Declaration](Declaration.recordConstructorP("", Declaration.varP, Declaration.varP.orElse1(Declaration.lits)), str)

    check("Foo { bar }")
    check("Foo{bar}")
    check("Foo(bar)")
    check("Foo(bar\n)")
    check("Foo {   bar   }")
    check("Foo {\nbar\n}")

    check("Foo { bar: baz }")
    check("Foo{bar:baz}")
    check("Foo {   bar : baz   }")
    check("Foo {\nbar:\n\tbaz}")
    check("Foo {\nbar:\n\n\tbaz}")

    check("Foo { bar, baz }")
    check("Foo{bar,baz}")
    check("Foo(bar,baz)")
    check("Foo {   bar , baz  }")
    check("Foo {\nbar,\n baz}")
    check("Foo {\nbar\n, baz}")

    check("Foo { bar, baz: 42 }")
    check("Foo{bar,baz:42}")
    check("Foo {   bar , baz : 42  }")
    check("Foo {\nbar,\n baz:\n 42}")
    check("Foo {\nbar\n, baz\n:\t42}")

    check("Foo { bar: baz, quux: 42 }")
    check("Foo{bar:baz,quux:42}")
    check("Foo {   bar : baz , quux : 42  }")
    check("Foo {\nbar:\n\tbaz, quux:\n\t42\n\t}")
    check("Foo {\nbar:\n\n\tbaz,\nquux\n:\n42\n}")

    check("Foo{x:1}")
    // from scalacheck
    //check("Ze8lujlrbo {wlqOvp: {}}")
  }

  test("we can parse tuples") {
    forAll { (ls: List[Long], spaceCnt0: Int) =>
      val spaceCount = spaceCnt0 & 7
      val pad = " " * spaceCount
      val str =
        ls match {
          case h :: Nil => s"($h,$pad)"
          case _ =>
            ls.mkString("(", "," + pad, ")")
        }
      parseTestAll(Parser.integerString.tupleOrParens,
        str,
        Right(ls.map(_.toString)))
    }

    // a single item is parsed as parens
    forAll { (it: Long, spaceCnt0: Int) =>
      val spaceCount = spaceCnt0 & 7
      val pad = " " * spaceCount
      val str = s"($it$pad)"
      parseTestAll(Parser.integerString.tupleOrParens,
        str,
        Left(it.toString))
    }
  }

  test("we can parse blocks") {
    val indy = OptIndent.block(Indy.lift(P.string1("if foo")), Indy.lift(P.string1("bar")))
    val p = indy.run("")
    parseTestAll(p, "if foo: bar", ((), OptIndent.same(())))
    parseTestAll(p, "if foo:\n\tbar", ((), OptIndent.paddedIndented(1, 4, ())))
    parseTestAll(p, "if foo:\n    bar", ((), OptIndent.paddedIndented(1, 4, ())))
    parseTestAll(p, "if foo:\n  bar", ((), OptIndent.paddedIndented(1, 2, ())))

    import Indy.IndyMethods
    val repeated = indy.nonEmptyList(Indy.lift(Parser.toEOL1))

    val single = ((), OptIndent.notSame(Padding(1, Indented(2, ()))))
    parseTestAll(repeated.run(""), "if foo:\n  bar\nif foo:\n  bar",
      NonEmptyList.of(single, single))

    // we can nest blocks
    parseTestAll(OptIndent.block(Indy.lift(P.string1("nest")), indy)(""), "nest: if foo: bar",
      ((), OptIndent.same(((), OptIndent.same(())))))
    parseTestAll(OptIndent.block(Indy.lift(P.string1("nest")), indy)(""), "nest:\n  if foo: bar",
      ((), OptIndent.paddedIndented(1, 2, ((), OptIndent.same(())))))
    parseTestAll(OptIndent.block(Indy.lift(P.string1("nest")), indy)(""), "nest:\n  if foo:\n    bar",
      ((), OptIndent.paddedIndented(1, 2, ((), OptIndent.paddedIndented(1, 2, ())))))

    val simpleBlock = OptIndent.block(Indy.lift(Parser.lowerIdent <* Parser.maybeSpace), Indy.lift(Parser.lowerIdent))
      .nonEmptyList(Indy.toEOLIndent)

    val sbRes = NonEmptyList.of(("x1", OptIndent.paddedIndented(1, 2, "x2")),
        ("y1", OptIndent.paddedIndented(1, 3, "y2")))
    parseTestAll(simpleBlock(""), "x1:\n  x2\ny1:\n   y2", sbRes)

    parseTestAll(OptIndent.block(Indy.lift(Parser.lowerIdent), simpleBlock)(""),
      "block:\n  x1:\n    x2\n  y1:\n     y2",
      ("block", OptIndent.paddedIndented(1, 2, sbRes)))
  }

  def trName(s: String): TypeRef.TypeName =
    TypeRef.TypeName(TypeName(Identifier.Constructor(s)))

  test("we can parse TypeRefs") {
    parseTestAll(TypeRef.parser, "foo", TypeRef.TypeVar("foo"))
    parseTestAll(TypeRef.parser, "Foo", trName("Foo"))

    parseTestAll(TypeRef.parser, "forall a. a", TypeRef.TypeLambda(NonEmptyList.of(TypeRef.TypeVar("a")), TypeRef.TypeVar("a")))
    parseTestAll(TypeRef.parser, "forall a, b. f[a] -> f[b]",
      TypeRef.TypeLambda(NonEmptyList.of(TypeRef.TypeVar("a"), TypeRef.TypeVar("b")),
        TypeRef.TypeArrow(
          TypeRef.TypeApply(TypeRef.TypeVar("f"), NonEmptyList.of(TypeRef.TypeVar("a"))),
          TypeRef.TypeApply(TypeRef.TypeVar("f"), NonEmptyList.of(TypeRef.TypeVar("b"))))))
    roundTrip(TypeRef.parser, "forall a, b. f[a] -> f[b]")
    roundTrip(TypeRef.parser, "(forall a, b. f[a]) -> f[b]")
    roundTrip(TypeRef.parser, "(forall a, b. f[a])[Int]") // apply a type

    parseTestAll(TypeRef.parser, "Foo -> Bar", TypeRef.TypeArrow(trName("Foo"), trName("Bar")))
    parseTestAll(TypeRef.parser, "Foo -> Bar -> baz",
      TypeRef.TypeArrow(trName("Foo"), TypeRef.TypeArrow(trName("Bar"), TypeRef.TypeVar("baz"))))
    parseTestAll(TypeRef.parser, "(Foo -> Bar) -> baz",
      TypeRef.TypeArrow(TypeRef.TypeArrow(trName("Foo"), trName("Bar")), TypeRef.TypeVar("baz")))
    parseTestAll(TypeRef.parser, "Foo[Bar]", TypeRef.TypeApply(trName("Foo"), NonEmptyList.of(trName("Bar"))))

    forAll(Generators.typeRefGen) { tref =>
      parseTestAll(TypeRef.parser, tref.toDoc.render(80), tref)
    }
  }

  test("we can parse python style list expressions") {
    val pident = Parser.lowerIdent
    implicit val stringDoc: Document[String] = Document.instance[String](Doc.text(_))

    val llp = ListLang.parser(pident, pident, pident)
    roundTrip(llp, "[a]")
    roundTrip(llp, "[\n    a\n  ]")
    roundTrip(llp, "[]")
    roundTrip(llp, "[  ]")
    roundTrip(llp, "[a , b]")
    roundTrip(llp, "[a , b]")
    roundTrip(llp, "[a , *b]")
    roundTrip(llp, "[a ,\n*b,\n c]")
    roundTrip(llp, "[  a ,\n*b ,  \n      c]")
    roundTrip(llp, "[x for y in z]")
    roundTrip(llp, "[x for y in z if w]")
    roundTrip(ListLang.SpliceOrItem.parser(pident), "a")
    roundTrip(ListLang.SpliceOrItem.parser(pident), "*a")
  }

  test("we can parse operators") {
    val singleToks = List(
      "+", "-", "*", "!", "$", "%",
      "^", "&", "*", "|", "?", "/", "<",
      ">", "~")
    val withEq = "=" :: singleToks

    val allLen2 = (withEq, withEq).mapN(_ + _)
    val allLen3 = (allLen2, withEq).mapN(_ + _)

    (singleToks ::: allLen2 ::: allLen3).foreach { opStr =>
      roundTrip(Operators.operatorToken, opStr)
    }

    expectFail(Operators.operatorToken, "=", 1)
  }

  test("test import statements") {
    roundTrip(Import.parser, "from Foo import bar, baz")
    roundTrip(Import.parser, "from Foo import bar as quux, baz")
    roundTrip(Import.parser, "from Foo import bar as quux, baz")
    roundTrip(Import.parser, "from Foo import (\nbar as quux,\nbaz)")
  }
}

/**
 * This is a separate class since some of these are very slow
 */
class SyntaxParseTest extends ParserTestBase {

  implicit val generatorDrivenConfig = config

  def mkVar(n: String): Declaration.Var =
    Declaration.Var(Identifier.Name(n))

  test("we can parse comments") {
    val gen = Generators.commentGen(Generators.padding(Generators.genDeclaration(0), 1))
    forAll(gen) { comment =>
      parseTestAll(CommentStatement.parser(i => Padding.parser(Declaration.parser(i))).run(""),
        Document[CommentStatement[Padding[Declaration]]].document(comment).render(80),
        comment)
    }

    val commentLit = """#foo
#bar

1"""
    parseTestAll(
      Declaration.parser(""),
      commentLit,
      Declaration.Comment(
        CommentStatement(NonEmptyList.of("foo", "bar"),
          Padding(1, Declaration.Literal(Lit.fromInt(1))))))

    val parensComment = """(#foo
#bar

1)"""
    parseTestAll(
      Declaration.parser(""),
      parensComment,
      Declaration.Parens(Declaration.Comment(
        CommentStatement(NonEmptyList.of("foo", "bar"),
          Padding(1, Declaration.Literal(Lit.fromInt(1)))))))
  }

  test("we can parse Lit.Integer") {
    forAll { bi: BigInt =>
      roundTrip(Lit.parser, bi.toString)
    }
  }

  test("we can parse DefStatement") {
    val indDoc = Document[Indented[Declaration]]

    forAll(Generators.defGen(Generators.optIndent(Generators.genDeclaration(0)))) { defn =>
      parseTestAll[DefStatement[Pattern.Parsed, OptIndent[Declaration]]](
        DefStatement.parser(Pattern.bindParser, Parser.maybeSpace.with1 *> OptIndent.indy(Declaration.parser).run("")),
        Document[DefStatement[Pattern.Parsed, OptIndent[Declaration]]].document(defn).render(80),
        defn)
    }

    val defWithComment = """def foo(a):
  # comment here
  a
foo"""
    parseTestAll(
      Declaration.parser(""),
      defWithComment,
      Declaration.DefFn(DefStatement(Identifier.Name("foo"), List(Pattern.Var(Identifier.Name("a"))), None,
        (OptIndent.paddedIndented(1, 2, Declaration.Comment(CommentStatement(NonEmptyList.of(" comment here"),
          Padding(0, mkVar("a"))))),
         Padding(0, mkVar("foo"))))))

    roundTrip(Declaration.parser(""), defWithComment)

    // Here is a pretty brutal randomly generated case
    roundTrip(Declaration.parser(""),
"""def uwr(dw: h6lmZhgg) -> forall lnNR. Z5syis -> Mhgm:
  -349743008

foo""")

  }

  test("we can parse BindingStatement") {
    val dp = Declaration.parser("")
    parseTestAll(dp,
      """foo = 5

5""",
    Declaration.Binding(BindingStatement(Pattern.Var(Identifier.Name("foo")), Declaration.Literal(Lit.fromInt(5)),
      Padding(1, Declaration.Literal(Lit.fromInt(5))))))


    roundTrip(dp,
"""#
Pair(_, x) = z
x""")
  }

  test("we can parse any Apply") {
    import Declaration._

    import ApplyKind.{Dot => ADot, Parens => AParens }

    parseTestAll(parser(""),
      "x(f)",
      Apply(mkVar("x"), NonEmptyList.of(mkVar("f")), AParens))

    parseTestAll(parser(""),
      "f.x",
      Apply(mkVar("x"), NonEmptyList.of(mkVar("f")), ADot))

    parseTestAll(parser(""),
      "f(foo).x",
      Apply(mkVar("x"), NonEmptyList.of(Apply(mkVar("f"), NonEmptyList.of(mkVar("foo")), AParens)), ADot))

    parseTestAll(parser(""),
      "f.foo(x)", // foo(f, x)
      Apply(mkVar("foo"), NonEmptyList.of(mkVar("f"), mkVar("x")), ADot))

    parseTestAll(parser(""),
      "(\\x -> x)(f)",
      Apply(Parens(Lambda(NonEmptyList.of(Pattern.Var(Identifier.Name("x"))), mkVar("x"))), NonEmptyList.of(mkVar("f")), AParens))

    parseTestAll(parser(""),
      "((\\x -> x)(f))",
      Parens(Apply(Parens(Lambda(NonEmptyList.of(Pattern.Var(Identifier.Name("x"))), mkVar("x"))), NonEmptyList.of(mkVar("f")), AParens)))

    val expected = Apply(Parens(Parens(Lambda(NonEmptyList.of(Pattern.Var(Identifier.Name("x"))), mkVar("x")))), NonEmptyList.of(mkVar("f")), AParens)
    parseTestAll(parser(""),
      "((\\x -> x))(f)",
      expected)

    parseTestAll(parser(""),
      expected.toDoc.render(80),
      expected)

  }

  test("we can parse patterns") {
    roundTrip(Pattern.matchParser, "Foo([])")
    roundTrip(Pattern.matchParser, "Foo([], bar)")
    roundTrip(Pattern.matchParser, "Foo(...)")
    roundTrip(Pattern.matchParser, "Foo(a, ...)")
    roundTrip(Pattern.matchParser, "Foo { a: 12, b: 3, c }")
    roundTrip(Pattern.matchParser, "Foo { a: 12, b: 3, ... }")
    roundTrip(Pattern.matchParser, "Foo{a: 12,b: 3,c}")
    roundTrip(Pattern.matchParser, "Foo{a: 12,b: 3,...}")
    roundTrip(Pattern.matchParser, "Foo{a}")
    roundTrip(Pattern.matchParser, "Foo { a }")
    roundTrip(Pattern.matchParser, "x")
    roundTrip(Pattern.matchParser, "_")
    roundTrip(Pattern.matchParser, "(a, b)")
    roundTrip(Pattern.matchParser, "(a, b) | _")
    roundTrip(Pattern.matchParser, "foo @ _")
    roundTrip(Pattern.matchParser, "foo @ Some(_) | None")
    roundTrip(Pattern.matchParser, "Bar | foo @ Some(_) | None")
    roundTrip(Pattern.bindParser, "x: Int")

    implicit def docList[A: Document]: Document[NonEmptyList[A]] =
      Document.instance[NonEmptyList[A]] { nes =>
        Doc.intercalate(Doc.text(", "), nes.toList.map(Document[A].document(_)))
      }
    roundTrip(Pattern.bindParser.nonEmptyList, "x: Int")
    roundTrip(Pattern.bindParser.nonEmptyList, "x: Int, y, Foo(z: Int)")
  }

  test("Declaration.toPattern works for all Pattern-like declarations") {
    def law1(dec: Declaration.NonBinding) = {
      Declaration.toPattern(dec) match {
        case None => fail("expected to convert to pattern")
        case Some(pat) =>
          // if we convert to string this parses the same as a pattern:
          val decStr = dec.toDoc.render(80)
          val parsePat = unsafeParse(Pattern.bindParser, decStr)
          assert(pat == parsePat)
      }
    }
    forAll(Generators.patternDecl(4))(law1(_))

    val regressions = {
      import Declaration._
      import Identifier.{Name, Operator, Constructor}
      // this operator application can be a pattern
      List(
        ApplyOp(Var(Name("q")),Operator("|"),Var(Name("npzma"))),
        ApplyOp(Parens(ApplyOp(Parens(Literal(Lit.Str("igyimc"))),Operator("|"),Var(Name("ncf5Eo9")))),Operator("|"),Var(Constructor("K")))
      )
    }

    regressions.foreach(law1(_))

    def law2(dec: Declaration.NonBinding) = {
      val decStr = dec.toDoc.render(80)
      val parsePat = optionParse(Pattern.matchParser, decStr)
      (Declaration.toPattern(dec), parsePat) match {
        case (None, None) => succeed
        case (Some(p0), Some(p1)) => assert(p0 == p1)
        case (None, Some(_)) => fail(s"toPattern failed, but parsed $decStr to: $parsePat")
        case (Some(p), None) => fail(s"toPattern succeeded: $p but pattern parse failed")
      }
    }

    // for all Declarations, either it parses like a pattern or toPattern is None
    forAll(Generators.genNonBinding(5))(law2(_))
    regressions.foreach(law2(_))


    def testEqual(decl: String) = {
      val dec = unsafeParse(Declaration.parser(""), decl).asInstanceOf[Declaration.NonBinding]
      val patt = unsafeParse(Pattern.matchParser, decl)
      Declaration.toPattern(dec) match {
        case Some(p2) => assert(p2 == patt)
        case None => fail(s"could not convert $decl to pattern")
      }
    }

    testEqual("a")
    testEqual("Foo(a)")
    testEqual("[1, Foo, a]")
    testEqual("[*a, Foo([]), bar]")
  }

  test("we can parse bind") {
    import Declaration._

    parseTestAll(parser(""),
      """x = 4
x""",
    Binding(BindingStatement(Pattern.Var(Identifier.Name("x")), Literal(Lit.fromInt(4)), Padding(0, mkVar("x")))))

    parseTestAll(parser(""),
      """x = foo(4)

x""",
    Binding(BindingStatement(Pattern.Var(Identifier.Name("x")), Apply(mkVar("foo"), NonEmptyList.of(Literal(Lit.fromInt(4))), ApplyKind.Parens), Padding(1, mkVar("x")))))

    parseTestAll(parser(""),
      """x = foo(4)
# x is really great
x""",
    Binding(BindingStatement(Pattern.Var(Identifier.Name("x")),Apply(mkVar("foo"),NonEmptyList.of(Literal(Lit.fromInt(4))), ApplyKind.Parens),Padding(0,Comment(CommentStatement(NonEmptyList.of(" x is really great"),Padding(0,mkVar("x"))))))))

    // allow indentation after =
    roundTrip(parser(""),
      """x =
        |  foo
        |x""".stripMargin)
  }

  test("we can parse if") {
    import Declaration._

    val liftVar = Parser.Indy.lift(varP: P1[Declaration])
    val liftVar0 = Parser.Indy.lift(varP: P1[NonBinding])
    val parser0 = ifElseP(liftVar0, liftVar)("")

    roundTrip[Declaration](parser0,
      """if w:
      x
else:
      y""")

    roundTrip[Declaration](parser0,
      """if w:
        |     x
        |else:
        |     y""".stripMargin)

    roundTrip(parser(""),
      """if eq_Int(x, 3):
      x
else:
      y""")

    expectFail(parser0,
      """if x:
      x
else
      y""", 18)

    expectFail(parser0,
      """if x: x
else y""", 13)

    expectFail(parser(""),
      """if x:
      x
else
      y""", 18)

    expectFail(parser(""),
      """if x: x
else y""", 13)

    expectFail(parser(""),
      """if f: 0
else 1""", 13)

    roundTrip(parser(""),
      """if eq_Int(x, 3):
      x
elif foo:
   z
else:
      y""")

    roundTrip[Declaration](parser0,
      """if w: x
else: y""")
    roundTrip(parser(""),
      """if eq_Int(x, 3): x
else: y""")

    roundTrip(parser(""),
      """if eq_Int(x, 3): x
elif foo:
      z
else: y""")
  }

  test("we can parse a match") {
    val liftVar = Parser.Indy.lift(Declaration.varP: P1[Declaration])
    val liftVar0 = Parser.Indy.lift(Declaration.varP: P1[Declaration.NonBinding])
    roundTrip[Declaration](Declaration.matchP(liftVar0, liftVar)(""),
"""match x:
  y:
    z
  w:
    r""")
    roundTrip(Declaration.parser(""),
"""match 1:
  Foo(a, b):
    a.plus(b)
  Bar:
    42""")
    roundTrip(Declaration.parser(""),

"""match 1:
  (a, b):
    a.plus(b)
  ():
    42""")

    roundTrip(Declaration.parser(""),

"""match 1:
  (a, (b, c)):
    a.plus(b).plus(e)
  (1,):
    42""")

    roundTrip(Declaration.parser(""),
"""match 1:
  Foo(a, b):
    a.plus(b)
  Bar:
    match x:
      True:
        100
      False:
        99""")

    roundTrip(Declaration.parser(""),
"""foo(1, match 2:
  Foo:

    foo
  Bar:

    # this is the bar case
    bar, 100)""")

    roundTrip(Declaration.parser(""),
"""if (match 2:
  Foo:

    foo
  Bar:

    # this is the bar case
    bar):
  1
else:
  2""")

    roundTrip(Declaration.parser(""),
"""if True:
  match 1:
    Foo(f):
      1
else:
  100""")

    roundTrip(Declaration.parser(""),
"""match x:
  Bar(_, _):
    10""")

    roundTrip(Declaration.parser(""),
"""match x:
  Bar(_, _):
      if True: 0
      else: 10""")

    roundTrip(Declaration.parser(""),
"""match x:
  Bar(_, _):
      if True: 0
      else: 10""")

    roundTrip(Declaration.parser(""),
"""match x:
  []: 0
  [x]: 1
  _: 2""")

    roundTrip(Declaration.parser(""),
"""Foo(x) = bar
x""")

    roundTrip(Declaration.parser(""),
"""Foo { x } = bar
x""")

    roundTrip(Declaration.parser(""),
"""Foo { x } = Foo{x:1}
x""")

    roundTrip(Declaration.parser(""),
"""match x:
  Some(_) | None: 1""")

    roundTrip(Declaration.parser(""),
"""match x:
  Some(_) | None: 1
  y: y
  [x | y, _]: z""")


    roundTrip(Declaration.parser(""),
"""Foo(x) | Bar(x) = bar
x""")

    roundTrip(Declaration.parser(""),
"""(x: Int) = bar
x""")
    roundTrip(Declaration.parser(""),
"""x: Int = bar
x""")
  }

  test("we allow extra indentation on elif and else for better alignment") {

    roundTrip(Declaration.parser(""),
      """z = if w:
        |      x
        |    else:
        |      y
        |z""".stripMargin)

    roundTrip(Declaration.parser(""),
      """z = if w: x
        |    elif y: z
        |    else: quux
        |z""".stripMargin)
  }

  test("we can parse declaration lists") {

    val ll = ListLang.parser(Declaration.parser(""), Declaration.nonBindingParserNoTern(""), Pattern.matchParser)

    roundTrip(Declaration.parser(""), "[]")
    roundTrip(Declaration.parser(""), "[1]")
    roundTrip(Declaration.parser(""), "[1, 2, 3]")
    roundTrip(Declaration.parser(""), "[1, *x, 3]")
    roundTrip(Declaration.parser(""), "[Foo(a, b), *acc]")
    roundTrip(ll, "[foo(a, b)]")
    roundTrip(ll, "[x for y in z]")
    roundTrip(ll, "[x for (y, z) in w]")
    roundTrip(ll, "[x for (y, z) in w if w1]")
    roundTrip(ll, "[*x for y in z]")
    roundTrip(ll, "[*x for (y, z) in w]")
    roundTrip(ll, "[*x for (y, z) in w if w1]")
    roundTrip(ll, "[x for x in range(4) if x.eq_Int(2)]")
    roundTrip(ListLang.SpliceOrItem.parser(Declaration.parser("")), "a")
    roundTrip(ListLang.SpliceOrItem.parser(Declaration.parser("")), "foo(a, b)")
    roundTrip(ListLang.SpliceOrItem.parser(Declaration.parser("")), "*foo(a, b)")
    roundTrip(Declaration.parser(""), "[x for y in [1, 2]]")
    roundTrip(Declaration.parser(""), "[x for y in [1, 2] if foo]")
  }

  test("we can parse any Declaration") {
    forAll(Generators.genDeclaration(5))(law(Declaration.parser("").map(_.replaceRegions(emptyRegion))))

    def decl(s: String) = roundTrip(Declaration.parser(""), s)

    decl("x: Bar")
    decl("x :Bar")
    decl("x : Bar")
    decl("(x: Bar)")
    decl("(x :Bar)")
    decl("(x : Bar)")
    decl("y if y < z else q")
    decl("[x for x in xs if x < y ]")
    decl("[x for x in (xs if x < y else xy) ]")
    decl("y = [x for x in xs if x < y ]\ny")

    decl("x.f(y).g(z)")
    decl("""|x.f(y) \
            | .g(z)""".stripMargin)
    decl("""|x.f(y) \
            | .g(z) \
            | .h(w)""".stripMargin)
    decl("""|x \
            | .g(z) \
            | .h(w)""".stripMargin)
  }

  test("we can parse any Statement") {
    forAll(Generators.genStatements(4, 10))(law(Statement.parser.map(_.map(_.replaceRegions(emptyRegion)))))

    roundTrip(Statement.parser,
"""#
def foo(x): x""")

    roundTrip(Statement.parser,
"""#
def foo(x):
  x""")

    roundTrip(Statement.parser,
"""#
operator + = plus

x = 1+2
""")

    roundTrip(Statement.parser,
"""# header
y = if eq_Int(x, 2):
  True
else:
  False

def foo(x: Integer, y: String) -> String:
  toString(x).append_str(y)

# here is a lambda
fn = \x, y -> x.plus(y)

x = ( foo )

""")

    roundTrip(Statement.parser,
"""# header
def foo(x: forall f. f[a] -> f[b], y: a) -> b:
  x(y)

# here is a lambda
fn = \x, y -> x.plus(y)

x = ( foo )

""")

    // we can add spaces at the end of the file
    roundTrip(Statement.parser,
"""# header
def foo(x: forall f. f[a] -> f[b], y: a) -> b:
  x(y)

# here is a lambda
fn = \x, y -> x.plus(y)

x = ( foo )
      """)

    roundTrip(Statement.parser,
"""#

x = Pair([], b)
""")

    roundTrip(Statement.parser,
"""#

Pair(x, _) = Pair([], b)
""")

    roundTrip(Statement.parser,
"""# MONADS!!!!
struct Monad(pure: forall a. a -> f[a], flatMap: forall a, b. f[a] -> (a -> f[b]) -> f[b])
""")

    // we can put new-lines in structs
    roundTrip(Statement.parser,
"""# MONADS!!!!
struct Monad(
  pure: forall a. a -> f[a],
  flatMap: forall a, b. f[a] -> (a -> f[b]) -> f[b])
""")

    // we can put type params in
    roundTrip(Statement.parser,
"""# MONADS!!!!
struct Monad[f](
  pure: forall a. a -> f[a],
  flatMap: forall a, b. f[a] -> (a -> f[b]) -> f[b])
""")

    // we can put new-lines in defs
    roundTrip(Statement.parser,
"""#
def foo(
  x,
  y: Int): x.add(y)
""")

    roundTrip(Statement.parser, """enum Option: None, Some(a)""")

    roundTrip(Statement.parser, """enum Option[a]: None, Some(a: a)""")

    roundTrip(Statement.parser,
"""enum Option:
  None
  Some(a)""")

    roundTrip(Statement.parser,
"""enum Option[a]:
  None
  Some(a: a)""")

    roundTrip(Statement.parser,
"""enum Option:
  None, Some(a)""")

    roundTripExact(Statement.parser,
"""def run(z):
  Err(y) | Good(y) = z
  y
""")
  }

  def dropTrailingPadding(s: List[Statement]): List[Statement] =
    s.reverse.dropWhile {
      case Statement.PaddingStatement(_) => true
      case _ => false
    }.reverse

  test("Any statement may append trailing whitespace and continue to parse") {
    forAll(Generators.genStatement(5), Generators.whiteSpace) { (s, ws) =>
      val str = Document[Statement].document(s).render(80) + ws
      roundTrip(Statement.parser.map(dropTrailingPadding(_)), str)
    }
  }

  test("Any statement ending in a newline may have it removed and continue to parse") {
    forAll(Generators.genStatement(5)) { s =>
      val str = Document[Statement].document(s).render(80)

      roundTrip(Statement.parser.map(dropTrailingPadding(_)), str.reverse.dropWhile(_ == '\n').reverse)
    }
  }

  test("Any declaration may append any whitespace and optionally a comma and parse") {
    forAll(Generators.genDeclaration(4), Gen.listOf(Gen.oneOf(' ', '\t')).map(_.mkString), Gen.oneOf(true, false)) {
      case (s, ws, comma) =>
        val str = Document[Declaration].document(s).render(80) + ws + (if (comma) "," else "")
        roundTrip(Declaration.parser(""), str, lax = true)
    }
  }

  test("parse external defs") {
    roundTrip(Statement.parser,
"""# header
external def foo -> String
""")
    roundTrip(Statement.parser,
"""# header
external def foo(i: Integer) -> String
""")
    roundTrip(Statement.parser,
"""# header
external def foo(i: Integer, b: a) -> String

external def foo2(i: Integer, b: a) -> String
""")
  }


  test("we can parse any package") {
    roundTrip(Package.parser(None),
"""
package Foo/Bar
from Baz import Bippy
export foo

foo = 1
""")

    val pp = Package.parser(None).map { pack => pack.copy(program = pack.program.map(_.replaceRegions(emptyRegion))) }
    forAll(Generators.packageGen(4))(law(pp))

    roundTripExact(Package.parser(None),
"""package Foo

enum Res[a, b]: Err(a: a), Good(a: a, b: b)

x = Err('good')

def run(z):
  Err(y) | Good(y, _) = z
  y

main = run(x)
""")
  }

  test("parse errors point near where they occur") {
    expectFail(Statement.parser,
      """x = 1
z = 3
z = 4
y = {'x': 'x' : 'y'}
""", 32)

    expectFail(Statement.parser,
      """x = 1
def z:
  x = 1
  x x
""", 25)

    expectFail(Statement.parser,
      """x = 1
def z:
  x = 1
  y = [1, 2, 3]
  x x
""", 41)

    expectFail(Statement.parser,
      """def z:
  if f: 0
  else 1
""", 24)

    expectFail(Package.parser(None),
      """package Foo
from Baz import a, , b

x = 1
""", 31)

    expectFail(Package.parser(None),
      """package Foo
export x, , y

x = 1
""", 22)

    expectFail(Package.parser(None),
      """package Foo
export x, ,

x = 1
""", 22)
    expectFail(Package.parser(None),
      """package Foo

x = Foo(bar if bar)
""", 31)


    expectFail(Package.parser(None),
      """package Foo

z = [x for x in xs if x < y else ]
""", 41)
  }
}<|MERGE_RESOLUTION|>--- conflicted
+++ resolved
@@ -10,12 +10,8 @@
 import org.bykn.bosatsu.parser.{Parser => P, Parser1 => P1}
 import Parser.{optionParse, unsafeParse, Indy}
 
-<<<<<<< HEAD
-//import Generators.{shrinkDecl, shrinkStmt}
-=======
 import Generators.{shrinkDecl, shrinkStmt}
 import org.scalatest.funsuite.AnyFunSuite
->>>>>>> e3de274a
 
 trait ParseFns {
   def region(s0: String, idx: Int): String =
