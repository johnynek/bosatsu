--- conflicted
+++ resolved
@@ -25,16 +25,8 @@
     val parsedPaths = parsed match {
       case Validated.Valid(vs) => vs
       case Validated.Invalid(errs) =>
-<<<<<<< HEAD
         errs.toList.foreach { p =>
           p.showContext.foreach(System.err.println)
-=======
-        errs.toList.foreach {
-          case Parser.Error.ParseFailure(pos, lm, _) =>
-            println(lm.showContext(pos))
-          case other =>
-            println(other)
->>>>>>> 5b621526
         }
         sys.error(errs.toString)
     }
@@ -166,25 +158,34 @@
 
   }
 
-<<<<<<< HEAD
+  test("test Int functions") {
+    evalTest(
+      List("""
+package Foo
+
+main = 6.mod_Int(4)
+"""), "Foo", VInt(2))
+  }
+
   test("use range") {
-=======
-  test("test generics in defs") {
->>>>>>> 5b621526
-    evalTest(
-      List("""
-package Foo
-
-<<<<<<< HEAD
-three = NonEmptyList(1, NonEmptyList(2, EmptyList))
+    evalTest(
+      List("""
+package Foo
+
+three = NonEmptyList(0, NonEmptyList(1, EmptyList))
+# exercise the built-in range function (not implementable in bosatsu)
 threer = range(3)
 
 def reverse(ls):
+  # note foldLeft is also built in, and not implementable
   ls.foldLeft(EmptyList, \tail, h -> NonEmptyList(h, tail))
 
 struct Pair(fst, sec)
 
 def zip(as: List[a], bs: List[b]) -> List[Pair[a, b]]:
+  # TODO if we write pair: Pair[a, b] below we get an internal
+  # error about unexpected meta variables. Maybe we need skolem vars, not meta vars
+  # in defs with abstract types
   def cons(pair, item: Int):
     match pair:
       Pair(acc, EmptyList):
@@ -193,7 +194,9 @@
         Pair(NonEmptyList(Pair(item, h), acc), tail)
 
   rev = as.foldLeft(Pair(EmptyList, bs), cons)
-  reverse(rev)
+  match rev:
+    Pair(res, _):
+      reverse(res)
 
 def and(a, b):
   match a:
@@ -204,7 +207,7 @@
 
 def same_items(items, eq):
   def test(p):
-    match p:
+    match trace("in same items", p):
       Pair(a, b):
         eq(a, b)
 
@@ -213,15 +216,20 @@
 def eq_list(a, b, fn):
   same_items(zip(a, b), fn)
 
-same = eq_list(three, threer)
+same = eq_list(three, threer)(eq_Int)
 """), "Foo", True)
-=======
+  }
+
+  test("test generics in defs") {
+    evalTest(
+      List("""
+package Foo
+
 def id(x: a) -> a:
   x
 
 main = id(1)
 """), "Foo", VInt(1))
->>>>>>> 5b621526
   }
 
   test("exercise struct creation") {
