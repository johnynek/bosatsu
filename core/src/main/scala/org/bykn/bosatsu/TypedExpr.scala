--- conflicted
+++ resolved
@@ -75,7 +75,6 @@
 }
 
 object TypedExpr {
-
   type Rho[A] = TypedExpr[A] // an expression with a Rho type (no top level forall)
   /**
    * This says that the resulting term is generic on a given param
@@ -137,22 +136,7 @@
         }
         (expr.traverseType(fn), tbranch).mapN(Match(_, _, tag))
     }
-<<<<<<< HEAD
-
-  def updatedTag(t: T): TypedExpr[T] =
-    this match {
-      case g@Generic(_, _, _) => g.copy(tag=t)
-      case a@Annotation(_, _, _) => a.copy(tag=t)
-      case al@AnnotatedLambda(_, _, _, _) => al.copy(tag=t)
-      case v@Var(_, _, _, _) => v.copy(tag=t)
-      case a@App(_, _, _, _) => a.copy(tag=t)
-      case let@Let(_, _, _, _, _) => let.copy(tag=t)
-      case lit@Literal(_, _, _) => lit.copy(tag=t)
-      case m@Match(_, _, _) => m.copy(tag=t)
-    }
-}
-
-object TypedExpr {
+  }
 
   implicit val traverseTypedExpr: Traverse[TypedExpr] = new Traverse[TypedExpr] {
     def traverse[F[_]: Applicative, T, S](typedExprT: TypedExpr[T])(fn: T => F[S]): F[TypedExpr[S]] =
@@ -240,24 +224,6 @@
         foldRight(arg, b2)(f)
     }
   }
-
-  type Rho[A] = TypedExpr[A] // an expression with a Rho type (no top level forall)
-  /**
-   * This says that the resulting term is generic on a given param
-   *
-   * The paper says to add TyLam and TyApp nodes, but it never mentions what to do with them
-   */
-  case class Generic[T](typeVars: NonEmptyList[Type.Var.Bound], in: TypedExpr[T], tag: T) extends TypedExpr[T]
-  case class Annotation[T](term: TypedExpr[T], coerce: Type, tag: T) extends TypedExpr[T]
-  case class AnnotatedLambda[T](arg: Bindable, tpe: Type, expr: TypedExpr[T], tag: T) extends TypedExpr[T]
-  case class Var[T](pack: Option[PackageName], name: Identifier, tpe: Type, tag: T) extends TypedExpr[T]
-  case class App[T](fn: TypedExpr[T], arg: TypedExpr[T], result: Type, tag: T) extends TypedExpr[T]
-  case class Let[T](arg: Bindable, expr: TypedExpr[T], in: TypedExpr[T], recursive: RecursionKind, tag: T) extends TypedExpr[T]
-  case class Literal[T](lit: Lit, tpe: Type, tag: T) extends TypedExpr[T]
-  case class Match[T](arg: TypedExpr[T], branches: NonEmptyList[(Pattern[(PackageName, Constructor), Type], TypedExpr[T])], tag: T) extends TypedExpr[T]
-=======
-  }
->>>>>>> c8c7194e
 
   type Coerce = FunctionK[TypedExpr, TypedExpr]
   def coerceRho(tpe: Type.Rho): Coerce =
