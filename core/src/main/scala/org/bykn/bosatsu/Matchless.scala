package org.bykn.bosatsu

import cats.{Monad, Monoid}
import cats.data.{Chain, NonEmptyList, WriterT}
import org.bykn.bosatsu.rankn.{DataRepr, Type, RefSpace}

import Identifier.{Bindable, Constructor}

import cats.implicits._

object Matchless {
  sealed abstract class Expr
  // these hold bindings either in the code, or temporary
  // local ones, note CheapExpr never trigger a side effect
  sealed trait CheapExpr extends Expr
  sealed abstract class FnExpr extends Expr {
    def captures: List[Expr]
<<<<<<< HEAD
    // this is set if the function is recursive
    def recursiveName: Option[Bindable]
=======
    def recursiveName: Option[Bindable]

    def recursionKind: RecursionKind = RecursionKind.recursive(recursiveName.isDefined)
>>>>>>> b6ae8fa4
  }

  sealed abstract class StrPart
  object StrPart {
    sealed abstract class Glob(val capture: Boolean) extends StrPart
    sealed abstract class CharPart(val capture: Boolean) extends StrPart
    case object WildStr extends Glob(false)
    case object IndexStr extends Glob(true)
    case object WildChar extends CharPart(false)
    case object IndexChar extends CharPart(true)
    case class LitStr(asString: String) extends StrPart

    sealed abstract class MatchSize(val isExact: Boolean) {
      def charCount: Int
      def canMatch(cp: Int): Boolean
      // we know chars/2 <= cpCount <= chars for utf16
      def canMatchUtf16Count(chars: Int): Boolean
    }
    object MatchSize {
      case class Exactly(charCount: Int) extends MatchSize(true) {
        def canMatch(cp: Int): Boolean = cp == charCount
        def canMatchUtf16Count(chars: Int): Boolean = {
          val cpmin = chars / 2
          val cpmax = chars
          (cpmin <= charCount) && (charCount <= cpmax)
        }
      }
      case class AtLeast(charCount: Int) extends MatchSize(false) {
        def canMatch(cp: Int): Boolean = charCount <= cp
        def canMatchUtf16Count(chars: Int): Boolean = {
          val cpmax = chars
          // we have any cp in [cpmin, cpmax]
          // but we require charCount <= cp
          (charCount <= cpmax)
        }
      }

      private val atLeast0 = AtLeast(0)
      private val exactly0 = Exactly(0)
      private val exactly1 = Exactly(1)

      def from(sp: StrPart): MatchSize =
        sp match {
          case _: Glob     => atLeast0
          case _: CharPart => exactly1
          case LitStr(str) =>
            Exactly(str.codePointCount(0, str.length))
        }

      def apply[F[_]: cats.Foldable](f: F[StrPart]): MatchSize =
        cats.Foldable[F].foldMap(f)(from)

      implicit val monoidMatchSize: Monoid[MatchSize] =
        new Monoid[MatchSize] {
          def empty: MatchSize = exactly0
          def combine(l: MatchSize, r: MatchSize) =
            if (l.isExact && r.isExact) Exactly(l.charCount + r.charCount)
            else AtLeast(l.charCount + r.charCount)
        }
    }
  }

  // name is set for recursive (but not tail recursive) methods
  case class Lambda(
      captures: List[Expr],
      recursiveName: Option[Bindable],
      args: NonEmptyList[Bindable],
      expr: Expr
  ) extends FnExpr {
    def recursiveName = name
  }

  // this is a tail recursive function that should be compiled into a loop
  // when a call to name is done inside body, that should restart the loop
  // the type of this Expr a function with the arity of args that returns
  // the type of body
  case class LoopFn(
      captures: List[Expr],
      name: Bindable,
      arg: NonEmptyList[Bindable],
      body: Expr
  ) extends FnExpr {
<<<<<<< HEAD
    val recursiveName: Option[Bindable] = Some(name)
=======
    def recursiveName: Option[Bindable] = Some(name)
>>>>>>> b6ae8fa4
  }

  case class Global(pack: PackageName, name: Bindable) extends CheapExpr

  // these are immutable (but can be shadowed)
  case class Local(arg: Bindable) extends CheapExpr
  case class ClosureSlot(idx: Int) extends CheapExpr
  // these are is a separate namespace from Expr
  case class LocalAnon(ident: Long) extends CheapExpr
  // these are mutable variables that can be updated while evaluating an BoolExpr
  case class LocalAnonMut(ident: Long) extends CheapExpr

  // we aggregate all the applications to potentially make dispatch more efficient
  // note fn is never an App
  case class App(fn: Expr, arg: NonEmptyList[Expr]) extends Expr
  case class Let(
      arg: Either[LocalAnon, Bindable],
      expr: Expr,
      in: Expr
  ) extends Expr
  case class LetMut(name: LocalAnonMut, span: Expr) extends Expr
  case class Literal(lit: Lit) extends CheapExpr

  // these result in Int values which are also used as booleans
  // evaluating these CAN have side effects of mutating LocalAnon
  // variables.
  sealed abstract class BoolExpr {
    final def &&(that: BoolExpr): BoolExpr =
      (this, that) match {
        case (TrueConst, r) => r
        case (l, TrueConst) => l
        case _              => And(this, that)
      }
  }
  // returns 1 if it does, else 0
  case class EqualsLit(expr: CheapExpr, lit: Lit) extends BoolExpr
  case class EqualsNat(expr: CheapExpr, nat: DataRepr.Nat) extends BoolExpr
  // 1 if both are > 0
  case class And(e1: BoolExpr, e2: BoolExpr) extends BoolExpr
  // checks if variant matches, and if so, writes to
  // a given mut
  case class CheckVariant(
      expr: CheapExpr,
      expect: Int,
      size: Int,
      famArities: List[Int]
  ) extends BoolExpr
  // handle list matching, this is a while loop, that is evaluting
  // lst is initialized to init, leftAcc is initialized to empty
  // tail until it is true while mutating lst => lst.tail
  // this has the side-effect of mutating lst and leftAcc as well as any side effects that check has
  // which could have nested searches of its own
  case class SearchList(
      lst: LocalAnonMut,
      init: CheapExpr,
      check: BoolExpr,
      leftAcc: Option[LocalAnonMut]
  ) extends BoolExpr
  // set the mutable variable to the given expr and return true
  // string matching is complex done at a lower level
  case class MatchString(
      arg: CheapExpr,
      parts: List[StrPart],
      binds: List[LocalAnonMut]
  ) extends BoolExpr
  // set the mutable variable to the given expr and return true
  case class SetMut(target: LocalAnonMut, expr: Expr) extends BoolExpr
  case object TrueConst extends BoolExpr

  def hasSideEffect(bx: BoolExpr): Boolean =
    bx match {
      case SetMut(_, _) => true
      case TrueConst | CheckVariant(_, _, _, _) | EqualsLit(_, _) |
          EqualsNat(_, _) =>
        false
      case MatchString(_, _, b) => b.nonEmpty
      case And(b1, b2)          => hasSideEffect(b1) || hasSideEffect(b2)
      case SearchList(_, _, b, l) =>
        l.nonEmpty || hasSideEffect(b)
    }

  case class If(cond: BoolExpr, thenExpr: Expr, elseExpr: Expr) extends Expr {
    def flatten: (NonEmptyList[(BoolExpr, Expr)], Expr) = {
      def combine(expr: Expr): (List[(BoolExpr, Expr)], Expr) =
        expr match {
          case If(c1, t1, e1) =>
            val (ifs, e2) = combine(e1)
            (((c1, t1)) :: ifs, e2)
          case last => (Nil, last)
        }

      val (rest, last) = combine(elseExpr)
      (NonEmptyList((cond, thenExpr), rest), last)
    }
  }
  case class Always(cond: BoolExpr, thenExpr: Expr) extends Expr
  def always(cond: BoolExpr, thenExpr: Expr): Expr =
    if (hasSideEffect(cond)) Always(cond, thenExpr)
    else thenExpr

  /** These aren't really super cheap, but when we treat them cheap we check
    * that we will only call them one time
    */
  case class GetEnumElement(arg: CheapExpr, variant: Int, index: Int, size: Int)
      extends CheapExpr
  case class GetStructElement(arg: CheapExpr, index: Int, size: Int)
      extends CheapExpr

  sealed abstract class ConsExpr extends Expr {
    def arity: Int
  }
  // we need to compile calls to constructors into these
  case class MakeEnum(variant: Int, arity: Int, famArities: List[Int])
      extends ConsExpr
  case class MakeStruct(arity: Int) extends ConsExpr
  case object ZeroNat extends ConsExpr {
    def arity = 0
  }
  // this is the function Nat -> Nat
  case object SuccNat extends ConsExpr {
    def arity = 1
  }

  case class PrevNat(of: Expr) extends Expr

  private def maybeMemo[F[_]: Monad](
      tmp: F[Long]
  )(fn: CheapExpr => F[Expr]): Expr => F[Expr] = { (arg: Expr) =>
    arg match {
      case c: CheapExpr => fn(c)
      case _ =>
        for {
          nm <- tmp
          bound = LocalAnon(nm)
          res <- fn(bound)
        } yield Let(Left(bound), arg, res)
    }
  }

  private[this] val empty = (PackageName.PredefName, Constructor("EmptyList"))
  private[this] val cons = (PackageName.PredefName, Constructor("NonEmptyList"))
  private[this] val reverseFn =
    Global(PackageName.PredefName, Identifier.Name("reverse"))

  // drop all items in the tail after the first time fn returns true
  // as a result, we have 0 or 1 items where fn is true in the result
  // and it is always the last if there is 1
  def stopAt[A](nel: NonEmptyList[A])(fn: A => Boolean): NonEmptyList[A] =
    nel match {
      case NonEmptyList(h, _) if fn(h) => NonEmptyList(h, Nil)
      case s @ NonEmptyList(_, Nil)    => s
      case NonEmptyList(h0, h1 :: t)   => h0 :: stopAt(NonEmptyList(h1, t))(fn)
    }

  // same as fromLet below, but uses RefSpace
  def fromLet[A](name: Bindable, rec: RecursionKind, te: TypedExpr[A])(
      variantOf: (PackageName, Constructor) => Option[DataRepr]
  ): Expr =
    (for {
      c <- RefSpace.allocCounter
      expr <- fromLet(name, rec, te, variantOf, c)
    } yield expr).run.value

  // we need a TypeEnv to inline the creation of structs and variants
  def fromLet[F[_]: Monad, A](
      name: Bindable,
      rec: RecursionKind,
      te: TypedExpr[A],
      variantOf: (PackageName, Constructor) => Option[DataRepr],
      makeAnon: F[Long]
  ): F[Expr] = {

    type UnionMatch =
      NonEmptyList[(List[LocalAnonMut], BoolExpr, List[(Bindable, Expr)])]
    val wildMatch: UnionMatch = NonEmptyList((Nil, TrueConst, Nil), Nil)

    val emptyExpr: Expr =
      empty match {
        case (p, c) =>
          variantOf(p, c) match {
            case Some(DataRepr.Enum(v, s, f)) => MakeEnum(v, s, f)
            case other                        =>
              /* We assume the structure of Lists to be standard linked lists
               * Empty cannot be a struct
               */

              // $COVERAGE-OFF$
              throw new IllegalStateException(
                s"empty List should be an enum, found: $other"
              )
            // $COVERAGE-ON$
          }
      }

    case class LambdaState(name: Option[Bindable], slots: Map[Bindable, Expr]) {
      def unname: LambdaState = LambdaState(None, slots)

      def apply(b: Bindable): Expr =
        slots.get(b) match {
          case Some(expr) => expr
          case None       => Local(b)
        }

      def lambdaFrees(frees: List[Bindable]): (LambdaState, List[Expr]) =
        name match {
          case None =>
            val newSlots = frees.iterator.zipWithIndex.map { case (b, idx) =>
              (b, ClosureSlot(idx))
            }.toMap
            val captures = frees.map(apply(_))
            (copy(slots = newSlots), captures)
          case Some(n) =>
            val newSlots = frees.iterator
              .filterNot(_ === n)
              .zipWithIndex
              .map { case (b, idx) => (b, ClosureSlot(idx)) }
              .toMap
            val captures = frees.flatMap { f =>
              if (f != n) (apply(f) :: Nil)
              else Nil
            }
            (copy(slots = newSlots), captures)
        }

      def inLet(b: Bindable): LambdaState = copy(name = Some(b))
    }

    def loopLetVal(
        name: Bindable,
        e: TypedExpr[A],
        rec: RecursionKind,
        slots: LambdaState
    ): F[Expr] =
      rec match {
        case RecursionKind.Recursive =>
          lazy val e0 = loop(e, slots.inLet(name))
          def letrec(expr: Expr): Expr =
            expr match {
              case fn: FnExpr if fn.recursiveName == Some(name) => fn
              case fn: FnExpr =>
                // loops always have a function name
                sys.error(s"expected ${fn.recursiveName} == Some($name) in ${e.repr.render(80)} which compiled to $fn")
              case _ =>
                sys.error(s"expected ${e.repr.render(80)} to compile to a function, but got: $expr")
            }

          // this could be tail recursive
          if (SelfCallKind(name, e) == SelfCallKind.TailCall) {
            val arity = Type.Fun.arity(e.getType)
            // we know that arity > 0 because, otherwise we can't have a total
            // self recursive loop, but property checks send in ill-typed
            // e and so we handle that by checking for arity > 0
            TypedExpr.toArgsBody(arity, e) match {
              case Some((params, body)) =>
                // we know params is non-empty because arity > 0
                val args = params.map(_._1)
                val frees = TypedExpr.freeVars(e :: Nil)
                val (slots1, caps) = slots.inLet(name).lambdaFrees(frees)
                loop(body, slots1)
                  .map { v =>
                    LoopFn(caps, name, args, v)
                  }
              // $COVERAGE-OFF$
              case _ =>
                // TODO: I don't think this case should ever happen in real code
                // but it definitely does in fuzz tests
                e0.map(letrec)
              // $COVERAGE-ON$
            }
          } else {
            e0.map(letrec)
          }
        case RecursionKind.NonRecursive => loop(e, slots)
      }

    def loop(te: TypedExpr[A], slots: LambdaState): F[Expr] =
      te match {
        case TypedExpr.Generic(_, expr)    => loop(expr, slots)
        case TypedExpr.Annotation(term, _) => loop(term, slots)
        case TypedExpr.AnnotatedLambda(args, res, _) =>
          val frees = TypedExpr.freeVars(te :: Nil)
          val (slots1, captures) = slots.lambdaFrees(frees)
          loop(res, slots1.unname).map(
            Lambda(captures, slots.name, args.map(_._1), _)
          )
        case TypedExpr.Global(pack, cons @ Constructor(_), _, _) =>
          Monad[F].pure(variantOf(pack, cons) match {
            case Some(dr) =>
              dr match {
                case DataRepr.Enum(v, a, f) => MakeEnum(v, a, f)
                case DataRepr.Struct(a)     => MakeStruct(a)
                case DataRepr.NewType       => MakeStruct(1)
                case DataRepr.ZeroNat       => ZeroNat
                case DataRepr.SuccNat       => SuccNat
              }
            // $COVERAGE-OFF$
            case None =>
              throw new IllegalStateException(
                s"could not find $cons in global data types"
              )
            // $COVERAGE-ON$
          })
        case TypedExpr.Global(pack, notCons: Bindable, _, _) =>
          Monad[F].pure(Global(pack, notCons))
        case TypedExpr.Local(bind, _, _) =>
          Monad[F].pure(slots(bind))
        case TypedExpr.App(fn, as, _, _) =>
          (loop(fn, slots.unname), as.traverse(loop(_, slots.unname)))
            .mapN(App(_, _))
        case TypedExpr.Let(a, e, in, r, _) =>
          (loopLetVal(a, e, r, slots.unname), loop(in, slots))
            .mapN(Let(Right(a), _, _))
        case TypedExpr.Literal(lit, _, _) => Monad[F].pure(Literal(lit))
        case TypedExpr.Match(arg, branches, _) =>
          (
            loop(arg, slots.unname),
            branches.traverse { case (p, te) =>
              loop(te, slots.unname).map((p, _))
            }
          ).tupled
            .flatMap { case (a, b) => matchExpr(a, makeAnon, b) }
      }

    /*
     * A simple pattern is either:
     * 1. one that has no binding what-so-ever
     * 2. a total binding to a given name
     * 3. or we return None indicating not one of these
     */
    def maybeSimple(
        p: Pattern[(PackageName, Constructor), Type]
    ): Option[Either[Bindable, Unit]] =
      p match {
        case Pattern.WildCard   => Some(Right(()))
        case Pattern.Literal(_) =>
          // Literals are never total
          None
        case Pattern.Var(v) => Some(Left(v))
        case Pattern.Named(v, p) =>
          maybeSimple(p) match {
            case Some(Right(_)) => Some(Left(v))
            case _              => None
          }
        case Pattern.StrPat(s) =>
          s match {
            case NonEmptyList(Pattern.StrPart.WildStr, Nil) => Some(Right(()))
            case NonEmptyList(Pattern.StrPart.NamedStr(n), Nil) => Some(Left(n))
            case _                                              => None
          }
        case Pattern.ListPat(l) =>
          l match {
            case Pattern.ListPart.WildList :: Nil     => Some(Right(()))
            case Pattern.ListPart.NamedList(n) :: Nil => Some(Left(n))
            case _                                    => None
          }
        case Pattern.Annotation(p, _)                    => maybeSimple(p)
        case Pattern.PositionalStruct((pack, cname), ps) =>
          // Only branch-free structs with no inner names are simple
          variantOf(pack, cname) match {
            case Some(dr) =>
              dr match {
                case DataRepr.Struct(_) | DataRepr.NewType =>
                  ps.traverse(maybeSimple).flatMap { inners =>
                    if (inners.forall(_ === Right(()))) Some(Right(()))
                    else None
                  }
                case _ => None
              }
            // $COVERAGE-OFF$
            case None =>
              throw new IllegalStateException(
                s"could not find $cons in global data types"
              )
            // $COVERAGE-ON$
          }
        case Pattern.Union(h, t) =>
          (h :: t.toList).traverse(maybeSimple).flatMap { inners =>
            if (inners.forall(_ === Right(()))) Some(Right(()))
            else None
          }
      }

    // return the check expression for the check we need to do, and the list of bindings
    // if must match is true, we know that the pattern must match, so we can potentially remove some checks
    def doesMatch(
        arg: CheapExpr,
        pat: Pattern[(PackageName, Constructor), Type],
        mustMatch: Boolean
    ): F[UnionMatch] = {
      pat match {
        case Pattern.WildCard =>
          // this is a total pattern
          Monad[F].pure(wildMatch)
        case Pattern.Literal(lit) =>
          Monad[F].pure(NonEmptyList((Nil, EqualsLit(arg, lit), Nil), Nil))
        case Pattern.Var(v) =>
          Monad[F].pure(NonEmptyList((Nil, TrueConst, (v, arg) :: Nil), Nil))
        case Pattern.Named(v, p) =>
          doesMatch(arg, p, mustMatch).map(_.map { case (l0, cond, bs) =>
            (l0, cond, (v, arg) :: bs)
          })
        case Pattern.StrPat(items) =>
          val sbinds: List[Bindable] =
            items.toList
              .collect {
                // that each name is distinct
                // should be checked in the SourceConverter/TotalityChecking code
                case Pattern.StrPart.NamedStr(n)  => n
                case Pattern.StrPart.NamedChar(n) => n
              }

          val muts = sbinds.traverse { b =>
            makeAnon.map(LocalAnonMut(_)).map((b, _))
          }

          val pat = items.toList.map {
            case Pattern.StrPart.NamedStr(_)  => StrPart.IndexStr
            case Pattern.StrPart.NamedChar(_) => StrPart.IndexChar
            case Pattern.StrPart.WildStr      => StrPart.WildStr
            case Pattern.StrPart.WildChar     => StrPart.WildChar
            case Pattern.StrPart.LitStr(s)    => StrPart.LitStr(s)
          }

          muts.map { binds =>
            val ms = binds.map(_._2)

            NonEmptyList.of((ms, MatchString(arg, pat, ms), binds))
          }
        case lp @ Pattern.ListPat(_) =>
          lp.toPositionalStruct(empty, cons) match {
            case Right(p) => doesMatch(arg, p, mustMatch)
            case Left(
                  (glob, right @ NonEmptyList(Pattern.ListPart.Item(_), _))
                ) =>
              // we have a non-trailing list pattern
              // to match, this becomes a search problem
              // we loop over all the matches of p in the list,
              // then we put the prefix on the glob, and the suffix against
              // the tail.
              //
              // we know all the bindings we will make, allocate
              // anons for them, do the loop, and then return
              // the boolean of did we match
              val leftF: F[Option[(LocalAnonMut, Bindable)]] =
                glob match {
                  case Pattern.ListPart.WildList =>
                    Monad[F].pure(None)
                  case Pattern.ListPart.NamedList(ln) =>
                    makeAnon.map(nm => Some((LocalAnonMut(nm), ln)))
                }

              (leftF, makeAnon).tupled
                .flatMap { case (optAnonLeft, tmpList) =>
                  val anonList = LocalAnonMut(tmpList)

                  doesMatch(anonList, Pattern.ListPat(right.toList), false)
                    .map { cases =>
                      cases.map {
                        case (_, TrueConst, _) =>
                          // $COVERAGE-OFF$

                          // this shouldn't be possible, since there are no total list matches with
                          // one item since we recurse on a ListPat with the first item being Right
                          // which as we can see above always returns Some(_)
                          throw new IllegalStateException(
                            s"$right should not be a total match"
                          )
                        // $COVERAGE-ON$
                        case (preLet, expr, binds) =>
                          val letTail = anonList :: preLet

                          val (resLet, leftOpt, resBind) =
                            optAnonLeft match {
                              case Some((anonLeft, ln)) =>
                                val revList =
                                  App(reverseFn, NonEmptyList.one(anonLeft))
                                (
                                  anonLeft :: letTail,
                                  Some(anonLeft),
                                  (ln, revList) :: binds
                                )
                              case None =>
                                (letTail, None, binds)
                            }

                          (
                            resLet,
                            SearchList(anonList, arg, expr, leftOpt),
                            resBind
                          )
                      }
                    }
                }
            case Left(
                  (glob, right @ NonEmptyList(_: Pattern.ListPart.Glob, _))
                ) =>
              // we search on the right side, so the left will match nothing
              // this should be banned by SourceConverter/TotalityChecker because
              // it is confusing, but it can be handled

              // $COVERAGE-OFF$
              glob match {
                case Pattern.ListPart.WildList =>
                  // no binding on the let
                  doesMatch(arg, Pattern.ListPat(right.toList), mustMatch)
                case Pattern.ListPart.NamedList(ln) =>
                  // bind empty to ln
                  doesMatch(arg, Pattern.ListPat(right.toList), mustMatch)
                    .map { nel =>
                      nel.map { case (preLet, expr, binds) =>
                        (preLet, expr, (ln, emptyExpr) :: binds)
                      }
                    }
              }
            // $COVERAGE-ON$
          }

        case Pattern.Annotation(p, _) =>
          // we discard types at this point
          doesMatch(arg, p, mustMatch)
        case Pattern.PositionalStruct((pack, cname), params) =>
          // we assume the patterns have already been optimized
          // so that useless total patterns have been replaced with _
          type Locals = Chain[(LocalAnonMut, Expr)]
          def asStruct(
              getter: Int => CheapExpr
          ): WriterT[F, Locals, UnionMatch] = {
            // we have an and of a series of ors:
            // (m1 + m2 + m3) * (m4 + m5 + m6) ... =
            // we need to multiply them all out into a single set of ors
            def operate(
                pat: Pattern[(PackageName, Constructor), Type],
                idx: Int
            ): WriterT[F, Locals, UnionMatch] =
              maybeSimple(pat) match {
                case Some(Right(())) =>
                  // this is a total match
                  WriterT.value(wildMatch)
                case Some(Left(v)) =>
                  // this is just an alias
                  WriterT.value(
                    NonEmptyList((Nil, TrueConst, (v, getter(idx)) :: Nil), Nil)
                  )
                case None =>
                  // we make an anonymous variable and write to that:
                  for {
                    nm <- WriterT.valueT[F, Locals, Long](makeAnon)
                    lam = LocalAnonMut(nm)
                    um <- WriterT.valueT[F, Locals, UnionMatch](
                      doesMatch(lam, pat, mustMatch)
                    )
                    // if this is a total match, we don't need to do the getter at all
                    chain =
                      if (um == wildMatch) Chain.empty
                      else Chain.one((lam, getter(idx)))
                    _ <- WriterT.tell[F, Locals](chain)
                  } yield um
              }

            val ands: WriterT[F, Locals, List[UnionMatch]] =
              params.zipWithIndex
                .traverse { case (pati, i) => operate(pati, i) }

            ands.map(NonEmptyList.fromList(_) match {
              case None => wildMatch
              case Some(nel) =>
                product(nel) { case ((l1, o1, b1), (l2, o2, b2)) =>
                  (l1 ::: l2, o1 && o2, b1 ::: b2)
                }
            })
          }

          def forStruct(size: Int) =
            asStruct(pos => GetStructElement(arg, pos, size)).run
              .map { case (anons, ums) =>
                ums.map { case (pre, cond, bind) =>
                  val pre1 = anons.foldLeft(pre) { case (pre, (a, _)) =>
                    a :: pre
                  }
                  // we have to set these variables before we can evaluate the condition
                  val cond1 = anons.foldLeft(cond) { case (c, (a, e)) =>
                    SetMut(a, e) && c
                  }
                  (pre1, cond1, bind)
                }
              }

          variantOf(pack, cname) match {
            case Some(dr) =>
              dr match {
                case DataRepr.Struct(size)        => forStruct(size)
                case DataRepr.NewType             => forStruct(1)
                case DataRepr.Enum(vidx, size, f) =>
                  // if we match the variant, then treat it as a struct
                  val cv: BoolExpr =
                    if (mustMatch) TrueConst
                    else CheckVariant(arg, vidx, size, f)
                  asStruct(pos => GetEnumElement(arg, vidx, pos, size)).run
                    .map { case (anons, ums) =>
                      if (ums == wildMatch) {
                        // we just need to check the variant
                        assert(
                          anons.isEmpty,
                          "anons must by construction always be empty on wildMatch"
                        )
                        NonEmptyList((Nil, cv, Nil), Nil)
                      } else {
                        // now we need to set up the binds if the variant is right
                        val cond1 = anons.foldLeft(cv) {
                          case (c, (mut, expr)) =>
                            c && SetMut(mut, expr)
                        }

                        ums.map { case (pre, cond, b) =>
                          val pre1 = anons.foldLeft(pre) {
                            case (pre, (mut, _)) => mut :: pre
                          }
                          (pre1, cond1 && cond, b)
                        }
                      }
                    }
                case DataRepr.ZeroNat =>
                  val cv: BoolExpr =
                    if (mustMatch) TrueConst
                    else EqualsNat(arg, DataRepr.ZeroNat)
                  Monad[F].pure(NonEmptyList((Nil, cv, Nil), Nil))
                case DataRepr.SuccNat =>
                  params match {
                    case single :: Nil =>
                      // if we match, we recur on the inner pattern and prev of current
                      val check =
                        if (mustMatch) TrueConst
                        else EqualsNat(arg, DataRepr.SuccNat)
                      for {
                        nm <- makeAnon
                        loc = LocalAnonMut(nm)
                        prev = PrevNat(arg)
                        rest <- doesMatch(loc, single, mustMatch)
                      } yield rest.map { case (preLets, cond, res) =>
                        (
                          loc :: preLets,
                          check && SetMut(loc, prev) && cond,
                          res
                        )
                      }
                    case other =>
                      // $COVERAGE-OFF$
                      throw new IllegalStateException(
                        s"expected typechecked Nat to only have one param, found: $other in $pat"
                      )
                    // $COVERAGE-ON$
                  }
              }
            case None =>
              // $COVERAGE-OFF$
              throw new IllegalStateException(
                s"could not find $cons in global data types"
              )
            // $COVERAGE-ON$
          }
        case Pattern.Union(h, ts) =>
          // note this list is exactly as long as h :: ts
          val unionMustMatch = NonEmptyList.fromListUnsafe(
            List.fill(ts.size)(false) ::: mustMatch :: Nil
          )
          ((h :: ts)
            .zip(unionMustMatch))
            .traverse { case (p, mm) => doesMatch(arg, p, mm) }
            .map { nene =>
              val nel = nene.flatten
              // at the first total match, we can stop
              stopAt(nel) {
                case (_, TrueConst, _) => true
                case _                 => false
              }
            }
      }
    }

    def lets(binds: List[(Bindable, Expr)], in: Expr): Expr =
      binds.foldRight(in) { case ((b, e), r) =>
        Let(Right(b), e, r)
      }

    def checkLets(binds: List[LocalAnonMut], in: Expr): Expr =
      binds.foldLeft(in) { case (rest, anon) =>
        LetMut(anon, rest)
      }

    def matchExpr(
        arg: Expr,
        tmp: F[Long],
        branches: NonEmptyList[
          (Pattern[(PackageName, Constructor), Type], Expr)
        ]
    ): F[Expr] = {

      def recur(
          arg: CheapExpr,
          branches: NonEmptyList[
            (Pattern[(PackageName, Constructor), Type], Expr)
          ]
      ): F[Expr] = {
        val (p1, r1) = branches.head

        def loop(
            cbs: NonEmptyList[
              (List[LocalAnonMut], BoolExpr, List[(Bindable, Expr)])
            ]
        ): F[Expr] =
          cbs match {
            case NonEmptyList((b0, TrueConst, binds), _) =>
              // this is a total match, no fall through
              val right = lets(binds, r1)
              Monad[F].pure(checkLets(b0, right))
            case NonEmptyList((b0, cond, binds), others) =>
              val thisBranch = lets(binds, r1)
              val res = others match {
                case oh :: ot =>
                  loop(NonEmptyList(oh, ot)).map { te =>
                    If(cond, thisBranch, te)
                  }
                case Nil =>
                  branches.tail match {
                    case Nil =>
                      // this must be total, but we still need
                      // to evaluate cond since it can have side
                      // effects
                      Monad[F].pure(always(cond, thisBranch))
                    case bh :: bt =>
                      recur(arg, NonEmptyList(bh, bt)).map { te =>
                        If(cond, thisBranch, te)
                      }
                  }
              }

              res.map(checkLets(b0, _))
          }

        doesMatch(arg, p1, branches.tail.isEmpty).flatMap(loop)
      }

      val argFn = maybeMemo(tmp)(recur(_, branches))

      argFn(arg)
    }

    loopLetVal(name, te, rec, LambdaState(None, Map.empty))
  }

  // toy matcher to see the structure
  // Left means match any number of items, like *_
  def matchList[A, B: Monoid](
      items: List[A],
      pattern: List[Either[List[A] => B, A => Option[B]]]
  ): Option[B] =
    pattern match {
      case Nil =>
        if (items.isEmpty) Some(Monoid[B].empty)
        else None
      case Right(fn) :: pt =>
        items match {
          case ih :: it =>
            fn(ih) match {
              case None    => None
              case Some(b) => matchList(it, pt).map(Monoid[B].combine(b, _))
            }
          case Nil => None
        }

      case Left(lstFn) :: Nil =>
        Some(lstFn(items))

      case Left(lstFn) :: (pt @ (Left(_) :: _)) =>
        // it is ambiguous how much to absorb
        // so, just assume lstFn gets nothing
        matchList(items, pt)
          .map(Monoid.combine(lstFn(Nil), _))

      case Left(lstFn) :: (pt @ (Right(_) :: _)) =>
        var revLeft: List[A] = Nil
        var it = items
        var result: Option[B] = None
        // this cannot match an empty list
        while (result.isEmpty && it.nonEmpty) {
          matchList(it, pt) match {
            case Some(rb) =>
              val leftB = lstFn(revLeft.reverse)
              result = Some(Monoid[B].combine(leftB, rb))
            case None =>
              revLeft = it.head :: revLeft
              it = it.tail
          }
        }
        result
      /*
       * The above should be an imperative version
       * of this code. The imperative code
       * is easier to translate into low level
       * instructions
        items
          .toStream
          .mapWithIndex { (a, idx) => afn(a).map((_, idx)) }
          .collect { case Some(m) => m }
          .flatMap { case (b, idx) =>
            val left = items.take(idx)
            val leftB = Monoid[B].combine(lstFn(left), b)

            val right = items.drop(idx + 1)
            matchList(right, pt)
              .map { br =>
                Monoid[B].combine(leftB, br)
              }
          }
          .headOption
       */
    }

  /** return the expanded product of sums
    */
  def product[A1](
      sum: NonEmptyList[NonEmptyList[A1]]
  )(prod: (A1, A1) => A1): NonEmptyList[A1] =
    sum match {
      case NonEmptyList(h, Nil) =>
        // this (a1 + a2 + a3) case
        h
      case NonEmptyList(h0, h1 :: tail) =>
        val rightProd = product(NonEmptyList(h1, tail))(prod)
        // (a0 + a1 + ...) * rightProd
        // = a0 * rightProd + a1 * rightProd + ...
        for {
          ai <- h0
          r <- rightProd
        } yield prod(ai, r)
    }

}<|MERGE_RESOLUTION|>--- conflicted
+++ resolved
@@ -15,14 +15,9 @@
   sealed trait CheapExpr extends Expr
   sealed abstract class FnExpr extends Expr {
     def captures: List[Expr]
-<<<<<<< HEAD
     // this is set if the function is recursive
     def recursiveName: Option[Bindable]
-=======
-    def recursiveName: Option[Bindable]
-
     def recursionKind: RecursionKind = RecursionKind.recursive(recursiveName.isDefined)
->>>>>>> b6ae8fa4
   }
 
   sealed abstract class StrPart
@@ -91,9 +86,7 @@
       recursiveName: Option[Bindable],
       args: NonEmptyList[Bindable],
       expr: Expr
-  ) extends FnExpr {
-    def recursiveName = name
-  }
+  ) extends FnExpr
 
   // this is a tail recursive function that should be compiled into a loop
   // when a call to name is done inside body, that should restart the loop
@@ -105,11 +98,7 @@
       arg: NonEmptyList[Bindable],
       body: Expr
   ) extends FnExpr {
-<<<<<<< HEAD
     val recursiveName: Option[Bindable] = Some(name)
-=======
-    def recursiveName: Option[Bindable] = Some(name)
->>>>>>> b6ae8fa4
   }
 
   case class Global(pack: PackageName, name: Bindable) extends CheapExpr
