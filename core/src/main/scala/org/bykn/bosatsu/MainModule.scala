package org.bykn.bosatsu

import cats.data.{Chain, Validated, ValidatedNel, NonEmptyList}
import cats.{Eval, MonadError, Traverse}
import com.monovore.decline.{Argument, Command, Help, Opts}
import cats.parse.{Parser0 => P0, Parser => P}
import org.typelevel.paiges.Doc
import scala.util.{Failure, Success, Try}

import CollectionUtils.listToUnique
import Identifier.Bindable
import IorMethods.IorExtension
import LocationMap.Colorize

import cats.implicits._

/** This is an implementation of the CLI tool where Path is abstracted. The idea
  * is to allow it to be testable and usable in scalajs where we don't have
  * file-IO
  */
abstract class MainModule[IO[_]](implicit
    val moduleIOMonad: MonadError[IO, Throwable]
) {
  type Path

  implicit def pathArg: Argument[Path]

  def readPath(p: Path): IO[String]

  def readPackages(paths: List[Path]): IO[List[Package.Typed[Unit]]]

  def readInterfaces(paths: List[Path]): IO[List[Package.Interface]]

  /** given an ordered list of prefered roots, if a packFile starts with one of
    * these roots, return a PackageName based on the rest
    */
  def pathPackage(roots: List[Path], packFile: Path): Option[PackageName]

  /** Modules optionally have the capability to combine paths into a tree
    */
  def resolvePath: Option[(Path, PackageName) => IO[Option[Path]]]

  /** some modules have paths that form directory trees
    *
    * if the given path is a directory, return Some and all the first children.
    */
  def unfoldDir: Option[Path => IO[Option[IO[List[Path]]]]]

  def hasExtension(str: String): Path => Boolean

  // we can do side effects in here
  def delay[A](a: => A): IO[A]

  //////////////////////////////
  // Below here are concrete and should not use override
  //////////////////////////////

  final def withEC[A](fn: Par.EC => IO[A]): IO[A] =
    delay(Par.newService())
      .flatMap { es =>
        fn(Par.ecFromService(es))
          .flatMap { a =>
            delay {
              Par.shutdownService(es)
              a
            }
          }
          .recoverWith { case e =>
            delay {
              Par.shutdownService(es)
            }.flatMap(_ => moduleIOMonad.raiseError[A](e))
          }
      }

  final def run(args: List[String]): Either[Help, IO[Output]] =
    MainCommand.command
      .parse(args.toList)
      .map(_.run.widen)

  sealed abstract class FileKind(val name: String)
  object FileKind {
    case object Source extends FileKind("source")
    case object Iface extends FileKind("interface")
    case object Pack extends FileKind("package")
  }

  sealed abstract class GraphOutput
  object GraphOutput {
    case object Dot extends GraphOutput
    case object Json extends GraphOutput

    val jsonOrDot: Opts[GraphOutput] =
      Opts.option[String]("graph_format", "format of graph, either json or dot")
        .mapValidated {
          case "json" => Validated.valid(Json)
          case "dot" => Validated.valid(Dot)
          case other => Validated.invalidNel(s"\"$other\" invalid, expected json or dot")
        }
        .withDefault(Json)
  }

  sealed abstract class Output
  object Output {
    case class TestOutput(
        tests: List[(PackageName, Option[Eval[Test]])],
        colorize: Colorize
    ) extends Output
    case class EvaluationResult(
        value: Eval[Value],
        tpe: rankn.Type,
        doc: Eval[Doc]
    ) extends Output
    case class JsonOutput(json: Json, output: Option[Path]) extends Output
    case class CompileOut(
        packList: List[Package.Typed[Any]],
        ifout: Option[Path],
        output: Option[Path]
    ) extends Output
    case class TranspileOut(outs: List[(NonEmptyList[String], Doc)], base: Path)
        extends Output

    case class ShowOutput(
      packages: List[Package.Typed[Any]],
      ifaces: List[Package.Interface],
      output: Option[Path]) extends Output

    case class DepsOutput(
      depinfo: List[(Path, PackageName, FileKind, List[PackageName])],
      output: Option[Path],
      style:  GraphOutput) extends Output
  }

  sealed abstract class MainException extends Exception {
    def command: MainCommand
  }
  object MainException {
    case class NoInputs(command: MainCommand) extends MainException
    case class ParseErrors(
        command: MainCommand,
        errors: NonEmptyList[MainCommand.ParseError],
        color: Colorize
    ) extends MainException {

      def messages: List[String] =
        errors.toList.flatMap {
          case MainCommand.ParseError.ParseFailure(pf, path) =>
            // we should never be partial here
            val (r, c) = pf.locations.toLineCol(pf.position).get
            val ctx = pf.showContext(color)
            List(
              s"failed to parse $path:${r + 1}:${c + 1}",
              ctx.render(80)
            )
          case MainCommand.ParseError.FileError(path, err) =>
            err match {
              case e
                  if e.getClass.getName == "java.nio.file.NoSuchFileException" =>
                // This class isn't present in scalajs, use the String
                List(s"file not found: $path")
              case _ =>
                List(
                  s"failed to parse $path",
                  err.getMessage,
                  err.getClass.toString
                )
            }
        }
    }
    case class PackageErrors(
        command: MainCommand,
        sourceMap: PackageMap.SourceMap,
        errors: NonEmptyList[PackageError],
        color: Colorize
    ) extends MainException {
      def messages: List[String] =
        errors.toList.distinct
          .map(_.message(sourceMap, color))
    }
  }

  def mainExceptionToString(ex: Throwable): Option[String] =
    ex match {
      case me: MainException =>
        me match {
          case MainException.NoInputs(cmd) =>
            val name = cmd.name
            Some(s"no inputs given to $name")
          case pe @ MainException.ParseErrors(_, _, _) =>
            Some(pe.messages.mkString("\n"))
          case pe @ MainException.PackageErrors(_, _, _, _) =>
            Some(pe.messages.mkString("\n"))
        }
      case _ =>
        None
    }

  sealed abstract class MainCommand(val name: String) {
    type Result <: Output
    def run: IO[Result]
  }

  object MainCommand {
    def parseInputs[F[_]: Traverse](
        paths: F[Path],
        packRes: PackageResolver
    ): IO[ValidatedNel[ParseError, F[((Path, LocationMap), Package.Parsed)]]] =
      // we use IO(traverse) so we can accumulate all the errors in parallel easily
      // if do this with parseFile returning an IO, we need to do IO.Par[Validated[...]]
      // and use the composed applicative... too much work for the same result
      paths
        .traverse { path =>
          val defaultPack = packRes.packageNameFor(path)
          parseFile(Package.parser(defaultPack), path)
            .map(_.map { case (lm, parsed) =>
              ((path, lm), parsed)
            })
        }
        .map(_.sequence)

    def parseHeaders[F[_]: Traverse](
        paths: F[Path],
        packRes: PackageResolver
    ): IO[ValidatedNel[ParseError, F[(Path, Package.Header)]]] =
      // we use IO(traverse) so we can accumulate all the errors in parallel easily
      // if do this with parseFile returning an IO, we need to do IO.Par[Validated[...]]
      // and use the composed applicative... too much work for the same result
      paths
        .traverse { path =>
          val defaultPack = packRes.packageNameFor(path)
          readPath(path).map { str =>
            parseStart(Package.headerParser(defaultPack), path, str)
              .map { case (_, pp) => (path, pp) }
          }
        }
        .map(_.sequence)

    private def flatTrav[A, B, C](va: Validated[A, B])(
        fn: B => IO[Validated[A, C]]
    ): IO[Validated[A, C]] =
      va.traverse(fn).map(_.andThen(identity _))

    /** This parses all the given paths and returns them first, and if the
      * PackageResolver supports it, we look for any missing dependencies that
      * are not already included
      */
    def parseAllInputs(
        paths: List[Path],
        included: Set[PackageName],
        packRes: PackageResolver
    ): IO[
      ValidatedNel[ParseError, List[((Path, LocationMap), Package.Parsed)]]
    ] =
      parseInputs(paths, packRes)
        .flatMap {
          flatTrav(_) { parsed =>
            val done = included ++ parsed.toList.map(_._2.name)
            val allImports = parsed.toList.flatMap(_._2.imports.map(_.pack))
            val missing: List[PackageName] = allImports.filterNot(done)
            parseTransitivePacks(missing, packRes, done)
              .map(_.map { case (searched, _) => parsed ::: searched.toList })
          }
        }

    type ParseTransResult = ValidatedNel[
      ParseError,
      (Chain[((Path, LocationMap), Package.Parsed)], Set[PackageName])
    ]

    private def parseTransitive(
        search: PackageName,
        packRes: PackageResolver,
        done: Set[PackageName]
    ): IO[ParseTransResult] = {

      val maybeReadPack: IO[Option[(Path, String)]] =
        if (done(search)) {
          moduleIOMonad.pure(Option.empty[(Path, String)])
        } else {
          packRes
            .pathFor(search)
            .flatMap(_.traverse { path =>
              readPath(path).map((path, _))
            })
        }

      val optParsed: IO[
        ValidatedNel[ParseError, Option[((Path, LocationMap), Package.Parsed)]]
      ] =
        maybeReadPack.map { opt =>
          opt.traverse { case (path, str) =>
            val defaultPack = packRes.packageNameFor(path)
            parseString(Package.parser(defaultPack), path, str)
              .map { case (lm, parsed) =>
                ((path, lm), parsed)
              }
          }
        }

      def imports(p: Package.Parsed): List[PackageName] =
        p.imports.map(_.pack)

      val newDone = done + search

      optParsed.flatMap {
        flatTrav(_) {
          case None =>
            moduleIOMonad.pure(
              Validated.valid(
                (Chain.empty[((Path, LocationMap), Package.Parsed)], newDone)
              ): ParseTransResult
            )
          case Some(item @ (_, pack)) =>
            val imps = imports(pack).filterNot(done)
            parseTransitivePacks(imps, packRes, newDone)
              .map(_.map { case (newPacks, newDone) =>
                (item +: newPacks, newDone)
              })
        }
      }
    }

    private def parseTransitivePacks(
        search: List[PackageName],
        packRes: PackageResolver,
        done: Set[PackageName]
    ): IO[ParseTransResult] =
      search.foldM(Validated.valid((Chain.empty, done)): ParseTransResult) {
        (prev, impPack) =>
          flatTrav(prev) { case (acc, prevDone) =>
            parseTransitive(impPack, packRes, prevDone)
              .map(_.map { case (newPacks, newDone) =>
                (acc ++ newPacks, newDone)
              })
          }
      }

    sealed trait ParseError
    object ParseError {
      case class ParseFailure(error: Parser.Error.ParseFailure, path: Path)
          extends ParseError
      case class FileError(readPath: Path, error: Throwable) extends ParseError
    }

    def parseString[A](
        p: P0[A],
        path: Path,
        str: String
    ): ValidatedNel[ParseError, (LocationMap, A)] =
      Parser.parse(p, str).leftMap { nel =>
        nel.map { case pf @ Parser.Error.ParseFailure(_, _, _) =>
          ParseError.ParseFailure(pf, path)
        }
      }

  def parseStart[A](p0: P0[A], path: Path, str: String): ValidatedNel[ParseError, (LocationMap, A)] = {
    val lm = LocationMap(str)
    p0.parse(str) match {
      case Right((_, a)) =>
        Validated.valid((lm, a))
      case Left(err) =>
        val idx = err.failedAtOffset
        Validated.invalidNel(
          ParseError.ParseFailure(Parser.Error.ParseFailure(idx, lm, err.expected), path))
    }
  }


    def parseFile[A](
        p: P0[A],
        path: Path
    ): IO[ValidatedNel[ParseError, (LocationMap, A)]] =
      parseFileOrError(p, path)
        .map {
          case Right(v) => v
          case Left(err) =>
            Validated.invalidNel(ParseError.FileError(path, err))
        }

    /** If we cannot read the file, return the throwable, else parse
      */
    def parseFileOrError[A](
        p: P0[A],
        path: Path
    ): IO[Either[Throwable, ValidatedNel[ParseError, (LocationMap, A)]]] =
      readPath(path).attempt
        .map(_.map(parseString(p, path, _)))

    /** like typecheck, but a no-op for empty lists
      */
    def typeCheck0(
        cmd: MainCommand,
        inputs: List[Path],
        ifs: List[Package.Interface],
        errColor: Colorize,
        packRes: PackageResolver
    )(implicit
        ec: Par.EC
    ): IO[(PackageMap.Inferred, List[(Path, PackageName)])] =
      NonEmptyList.fromList(inputs) match {
        case None =>
          // we should still return the predef
          // if it is not in ifs
          val useInternalPredef =
            !ifs.exists { (p: Package.Interface) =>
              p.name == PackageName.PredefName
            }

          if (useInternalPredef) {
            moduleIOMonad.pure(
              (PackageMap.fromIterable(PackageMap.predefCompiled :: Nil), Nil)
            )
          } else {
            moduleIOMonad.pure((PackageMap.empty, Nil))
          }
        case Some(nel) => typeCheck(cmd, nel, ifs, errColor, packRes)
      }

    def typeCheck(
        cmd: MainCommand,
        inputs: NonEmptyList[Path],
        ifs: List[Package.Interface],
        errColor: Colorize,
        packRes: PackageResolver
    )(implicit
        ec: Par.EC
    ): IO[(PackageMap.Inferred, List[(Path, PackageName)])] =
      parseAllInputs(inputs.toList, ifs.map(_.name).toSet, packRes)
        .flatMap { ins =>
          moduleIOMonad.fromTry {
            // Now we have completed all IO, here we do all the checks we need for correctness
            toTry(cmd, ins, errColor)
              .flatMap { packs =>
                // TODO, we could use applicative, to report both duplicate packages and the other
                // errors
                NonEmptyList.fromList(packs) match {
                  case Some(packs) =>
                    val packsString = packs.map { case ((path, lm), parsed) =>
                      ((path.toString, lm), parsed)
                    }
                    PackageMap
                      .typeCheckParsed[String](packsString, ifs, "predef")
                      .strictToValidated match {
                      case Validated.Valid(p) =>
                        val pathToName: List[(Path, PackageName)] =
                          packs.map { case ((path, _), p) =>
                            (path, p.name)
                          }.toList
                        Success((p, pathToName))
                      case Validated.Invalid(errs) =>
                        val sourceMap = PackageMap.buildSourceMap(packs)
                        Failure(
                          MainException.PackageErrors(
                            cmd,
                            sourceMap,
                            errs,
                            errColor
                          )
                        )
                    }
                  case None =>
                    Success((PackageMap.empty, Nil))
                }
              }
          }
        }

    def buildPackMap(
        cmd: MainCommand,
        srcs: List[Path],
        deps: List[Path],
        errColor: Colorize,
        packRes: PackageResolver
    )(implicit
        ec: Par.EC
    ): IO[(PackageMap.Typed[Any], List[(Path, PackageName)])] =
      for {
        packs <- readPackages(deps)
        ifaces = packs.map(Package.interfaceOf(_))
        packsList <- typeCheck0(cmd, srcs, ifaces, errColor, packRes)
        (thesePacks, lst) = packsList
        packMap = packs.foldLeft(PackageMap.toAnyTyped(thesePacks))(_ + _)
      } yield (packMap, lst)

    /** This allows us to use either a path or packagename to select the main
      * file
      */
    sealed abstract class MainIdentifier {
      def path: Option[Path]
      def addIfAbsent(paths: List[Path]): List[Path] =
        path match {
          case Some(p) if !paths.contains(p) => p :: paths
          case _                             => paths
        }
      def getMain(
          ps: List[(Path, PackageName)]
      ): IO[(PackageName, Option[Bindable])]
    }
    object MainIdentifier {
      case class FromPackage(mainPackage: PackageName, value: Option[Bindable])
          extends MainIdentifier {
        def path: Option[Path] = None
        def getMain(
            ps: List[(Path, PackageName)]
        ): IO[(PackageName, Option[Bindable])] =
          moduleIOMonad.pure((mainPackage, value))
      }
      case class FromFile(mainFile: Path) extends MainIdentifier {
        def path: Option[Path] = Some(mainFile)
        def getMain(
            ps: List[(Path, PackageName)]
        ): IO[(PackageName, Option[Bindable])] =
          ps.collectFirst { case (path, pn) if path == mainFile => pn } match {
            case None =>
              moduleIOMonad.raiseError(
                new Exception(
                  s"could not find file $mainFile in parsed sources"
                )
              )
            case Some(p) => moduleIOMonad.pure((p, None))
          }
      }

      def opts(
          pnOpts: Opts[(PackageName, Option[Bindable])],
          fileOpts: Opts[Path]
      ): Opts[MainIdentifier] =
        pnOpts
          .map { case (p, i) => FromPackage(p, i) }
          .orElse(fileOpts.map(FromFile(_)))

      def list(
          packs: Opts[List[(PackageName, Option[Bindable])]],
          files: Opts[List[Path]]
      ): Opts[List[MainIdentifier]] =
        (packs, files).mapN { (ps, fs) =>
          ps.map { case (p, i) => FromPackage(p, i) } ::: fs.map(FromFile(_))
        }

      def addAnyAbsent(
          ms: List[MainIdentifier],
          paths: List[Path]
      ): List[Path] = {
        val present = paths.toSet
        val toAdd = ms.iterator.flatMap(_.path).filterNot(present).toList
        toAdd ::: paths
      }
    }

    /** This is a class that names packages based on path and finds packages
      * based on imports
      */
    sealed abstract class PackageResolver {
      def pathFor(name: PackageName): IO[Option[Path]]
      def packageNameFor(path: Path): Option[PackageName]
    }
    object PackageResolver {
      case object ExplicitOnly extends PackageResolver {
        def pathFor(name: PackageName): IO[Option[Path]] =
          moduleIOMonad.pure(Option.empty[Path])
        def packageNameFor(path: Path): Option[PackageName] = None
      }

      case class LocalRoots(
          roots: NonEmptyList[Path],
          optResolvePath: Option[(Path, PackageName) => IO[Option[Path]]]
      ) extends PackageResolver {
        def pathFor(name: PackageName): IO[Option[Path]] =
          optResolvePath match {
            case None => moduleIOMonad.pure(Option.empty[Path])
            case Some(resolvePath) =>
              def step(p: List[Path]): IO[Either[List[Path], Option[Path]]] =
                p match {
                  case Nil =>
                    moduleIOMonad.pure(Right[List[Path], Option[Path]](None))
                  case phead :: ptail =>
                    resolvePath(phead, name).map {
                      case None => Left[List[Path], Option[Path]](ptail)
                      case some @ Some(_) =>
                        Right[List[Path], Option[Path]](some)
                    }
                }

              moduleIOMonad.tailRecM(roots.toList)(step)
          }

        def packageNameFor(path: Path): Option[PackageName] =
          pathPackage(roots.toList, path)
      }
    }

    sealed abstract class Transpiler(val name: String) {
      def renderAll(
          pm: PackageMap.Typed[Any],
          externals: List[String],
          evaluators: List[String]
      )(implicit ec: Par.EC): IO[List[(NonEmptyList[String], Doc)]]
    }
    object Transpiler {
      case object PythonTranspiler extends Transpiler("python") {
        def renderAll(
            pm: PackageMap.Typed[Any],
            externals: List[String],
            evaluators: List[String]
        )(implicit ec: Par.EC): IO[List[(NonEmptyList[String], Doc)]] = {
          import codegen.python.PythonGen

          val allExternals = pm.allExternals
          val cmp = MatchlessFromTypedExpr.compile(pm)
          moduleIOMonad.catchNonFatal {
            val parsedExt =
              externals.map(Parser.unsafeParse(PythonGen.externalParser, _))
            val extMap = listToUnique(parsedExt.flatten)(
              { case (p, b, _, _) => (p, b) },
              { case (_, _, m, f) => (m, f) },
              "expected each package/name to map to just one file"
            ).get

            val exts = extMap.keySet
            val intrinsic = PythonGen.intrinsicValues
            val missingExternals =
              allExternals.iterator.flatMap { case (p, names) =>
                val missing = names.filterNot { case n =>
                  exts((p, n)) || intrinsic.get(p).exists(_(n))
                }

                if (missing.isEmpty) Nil
                else (p, missing.sorted) :: Nil
              }.toList

            if (missingExternals.isEmpty) {
              val tests = pm.toMap.iterator.flatMap { case (n, pack) =>
                Package.testValue(pack).iterator.map { case (bn, _, _) =>
                  (n, bn)
                }
              }.toMap

              val parsedEvals =
                evaluators.map(Parser.unsafeParse(PythonGen.evaluatorParser, _))
              val typeEvalMap = listToUnique(parsedEvals.flatten)(
                { t => t._1 },
                { t => t._2 },
                "expected each type to have to just one evaluator"
              ).get

              val evalMap = pm.toMap.iterator.flatMap { case (n, p) =>
                val optEval = p.program.lets.findLast { case (_, _, te) =>
                  typeEvalMap.contains(te.getType)
                }
                optEval.map { case (b, _, te) =>
                  val (m, i) = typeEvalMap(te.getType)
                  (n, (b, m, i))
                }
              }.toMap

              val docs = PythonGen
                .renderAll(cmp, extMap, tests, evalMap)
                .iterator
                .map { case (_, (path, doc)) =>
                  (path.map(_.name), doc)
                }
                .toList

              // python also needs empty __init__.py files in every parent directory
              def prefixes[A](
                  paths: List[(NonEmptyList[String], A)]
              ): List[(NonEmptyList[String], Doc)] = {
                val inits =
                  paths.map { case (path, _) =>
                    val parent = path.init
                    val initPy = parent :+ "__init__.py"
                    NonEmptyList.fromListUnsafe(initPy)
                  }.toSet

                inits.toList.sorted.map { p => (p, Doc.empty) }
              }

              prefixes(docs) ::: docs
            } else {
              // we need to render this nicer
              val missingDoc =
                missingExternals
                  .sortBy(_._1)
                  .map { case (p, names) =>
                    (Doc.text("package") + Doc.lineOrSpace + Doc.text(
                      p.asString
                    ) + Doc.lineOrSpace +
                      Doc.char('[') +
                      Doc.intercalate(
                        Doc.comma + Doc.lineOrSpace,
                        names.map { b => Doc.text(b.sourceCodeRepr) }
                      ) + Doc.char(']')).nested(4)
                  }

              val message = Doc.text(
                "Missing external values:"
              ) + (Doc.line + Doc.intercalate(Doc.line, missingDoc)).nested(4)

              throw new IllegalArgumentException(message.renderTrim(80))
            }
          }
        }
      }

      val all: List[Transpiler] = List(PythonTranspiler)

      implicit def argumentForTranspiler: Argument[Transpiler] =
        new Argument[Transpiler] {
          val nameTo = all.iterator.map { t => (t.name, t) }.toMap

          def defaultMetavar: String = "transpiler"
          def read(string: String): ValidatedNel[String, Transpiler] =
            nameTo.get(string) match {
              case Some(t) => Validated.valid(t)
              case None =>
                val keys = nameTo.keys.toList.sorted.mkString(",")
                Validated.invalidNel(
                  s"unknown transpiler: $string, expected one of: $keys"
                )
            }
        }

      val opt: Opts[Transpiler] =
        Opts.option[Transpiler]("lang", "language to transpile to")
    }

    sealed abstract class JsonInput {
      def read: IO[String]
    }

    object JsonInput {
      case class FromString(asString: String) extends JsonInput {
        def read = moduleIOMonad.pure(asString)
      }
      case class FromPath(path: Path) extends JsonInput {
        def read = readPath(path)
      }
    }

    sealed abstract class JsonMode
    object JsonMode {
      case object Write extends JsonMode
      case class Apply(in: JsonInput) extends JsonMode
      case class Traverse(in: JsonInput) extends JsonMode
    }

    type PathGen = org.bykn.bosatsu.PathGen[IO, Path]
    val PathGen = org.bykn.bosatsu.PathGen

    sealed abstract class Inputs
    object Inputs {
      // This allows interfaces
      class Compile(
          srcs: PathGen,
          ifaces: PathGen,
          packageResolver: PackageResolver
      ) extends Inputs {

        private def inNel(cmd: MainCommand): IO[NonEmptyList[Path]] =
          srcs.read.flatMap { ins =>
            NonEmptyList.fromList(ins) match {
              case Some(nel) => moduleIOMonad.pure(nel)
              case None =>
                moduleIOMonad.raiseError(MainException.NoInputs(cmd))
            }
          }

        def compile(cmd: MainCommand, errColor: Colorize)(implicit
            ec: Par.EC
        ): IO[(PackageMap.Inferred, List[(Path, PackageName)])] =
          for {
            ifpaths <- ifaces.read
            ifs <- readInterfaces(ifpaths)
            ins <- inNel(cmd)
            packPath <- typeCheck(
              cmd,
              ins,
              ifs,
              errColor,
              packageResolver
            )
          } yield packPath
      }

<<<<<<< HEAD
      class Show(val ifaces: PathGen, val includes: PathGen) extends Inputs
      class Deps(
        srcs: PathGen,
        ifaces: PathGen,
        includes: PathGen,
        val packageResolver: PackageResolver
      ) extends Inputs {
    
        def srcList: IO[List[Path]] = srcs.read

        def readIfaces: IO[List[(Path, Package.Interface)]] =
          for {
            ifPaths <- ifaces.read
            withIf <- readInterfaces(ifPaths).map(ifPaths.zip(_))
          } yield withIf

        def readPacks: IO[List[(Path, Package.Typed[Any])]] =
          for {
            pPaths <- includes.read
            withPs <- readPackages(pPaths).map(pPaths.zip(_))
          } yield withPs
=======
      class Show(srcs: PathGen, ifaces: PathGen, includes: PathGen, packageResolver: PackageResolver) extends Inputs {
        def loadAndCompile(cmd: MainCommand, errColor: Colorize)(implicit
            ec: Par.EC
        ): IO[(List[Package.Interface], List[Package.Typed[Any]])] =
          (srcs.read, ifaces.read.flatMap(readInterfaces), includes.read.flatMap(readPackages))
            .flatMapN {
              case (Nil, ifaces, packs) =>
                moduleIOMonad.pure((ifaces, packs))
              case (h :: t, ifaces, packs) =>
                val packIfs = packs.map(Package.interfaceOf(_))
                for {
                  packPath <- typeCheck(
                    cmd,
                    NonEmptyList(h, t),
                    ifaces ::: packIfs,
                    errColor,
                    packageResolver
                  )
                  allPacks = (PackageMap.fromIterable(packs) ++ packPath._1.toMap.map(_._2))
                    .toMap.toList.map(_._2)
                } yield (ifaces, allPacks)
            }
>>>>>>> 98bff9ea
      }

      class Runtime(
          srcs: PathGen,
          includes: PathGen,
          packageResolver: PackageResolver
      ) extends Inputs {

        def packMap(
            cmd: MainCommand,
            mis: List[MainIdentifier],
            errColor: Colorize
        )(implicit
            ec: Par.EC
        ): IO[(PackageMap.Typed[Any], List[(Path, PackageName)])] =
          for {
            ins <- srcs.read
            ds <- includes.read
            ins1 = MainIdentifier.addAnyAbsent(mis, ins)
            pn <-
              if (ds.isEmpty && ins1.isEmpty)
                moduleIOMonad.raiseError(MainException.NoInputs(cmd))
              else
                buildPackMap(
                  cmd,
                  srcs = ins1,
                  deps = ds,
                  errColor,
                  packageResolver
                )
          } yield pn
      }

      private def pathGen(
          arg: String,
          help: String,
          ext: String
      ): Opts[PathGen] = {
        val direct = Opts
          .options[Path](arg, help = help)
          .orEmpty
          .map { paths => paths.foldMap(PathGen.Direct[IO, Path](_): PathGen) }

        unfoldDir match {
          case None => direct
          case Some(unfold) =>
            val select = hasExtension(ext)
            val child1 = Opts
              .options[Path](arg + "_dir", help = s"all $help in directory")
              .orEmpty
              .map { paths =>
                paths.foldMap(
                  PathGen
                    .ChildrenOfDir[IO, Path](_, select, false, unfold): PathGen
                )
              }
            val childMany = Opts
              .options[Path](
                arg + "_all_subdir",
                help = s"all $help recursively in all directories"
              )
              .orEmpty
              .map { paths =>
                paths.foldMap(
                  PathGen
                    .ChildrenOfDir[IO, Path](_, select, true, unfold): PathGen
                )
              }

            (direct, child1, childMany).mapN { (a, b, c) =>
              (a :: b :: c :: Nil).combineAll
            }
        }
      }
      private val srcs =
        pathGen("input", help = "input source files", ".bosatsu")
      private val ifaces =
        pathGen("interface", help = "interface files", ".bosatsig")
      private val includes = pathGen(
        "include",
        help = "compiled packages to include files",
        ".bosatsu_package"
      )
      private val packRoot =
        Opts.options[Path](
          "package_root",
          help = "for implicit package names, consider these paths as roots"
        )
      private val packSearch =
        resolvePath match {
          case None => Opts(None)
          case some @ Some(_) =>
            Opts
              .flag(
                "search",
                help =
                  "if set, we search the package_roots for imports not explicitly given"
              )
              .orFalse
              .map {
                case true  => some
                case false => None
              }
        }

      private val packRes: Opts[PackageResolver] =
        (packRoot
          .product(packSearch))
          .orNone
          .map {
            case None => PackageResolver.ExplicitOnly
            case Some((paths, search)) =>
              PackageResolver.LocalRoots(paths, search)
          }

      // type-checking and writing protos should be explicit. search option isn't supported
      private val noSearchRes: Opts[PackageResolver] =
        packRoot.orNone
          .map {
            case None        => PackageResolver.ExplicitOnly
            case Some(paths) => PackageResolver.LocalRoots(paths, None)
          }

      val compileOpts: Opts[Inputs.Compile] =
        (srcs, ifaces, noSearchRes).mapN(new Compile(_, _, _))

      val runtimeOpts: Opts[Inputs.Runtime] =
        (srcs, includes, packRes).mapN(new Runtime(_, _, _))

      val showOpts: Opts[Inputs.Show] =
<<<<<<< HEAD
        (ifaces, includes).mapN(new Show(_, _))

      val depsOpts: Opts[Inputs.Deps] =
        (srcs, ifaces, includes, packRes).mapN(new Deps(_, _, _, _))
=======
        (srcs, ifaces, includes, packRes).mapN(new Show(_, _, _, _))
>>>>>>> 98bff9ea
    }

    case class TranspileCommand(
        inputs: Inputs.Runtime,
        errColor: Colorize,
        generator: Transpiler,
        outDir: Path,
        exts: List[Path],
        evals: List[Path]
    ) extends MainCommand("transpile") {

      // case class TranspileOut(outs: Map[PackageName, (List[String], Doc)], base: Path) extends Output
      type Result = Output.TranspileOut

      def run =
        withEC { implicit ec =>
          for {
            pn <- inputs.packMap(this, Nil, errColor)
            (packs, names) = pn
            extStrs <- exts.traverse(readPath)
            evalStrs <- evals.traverse(readPath)
            data <- generator.renderAll(packs, extStrs, evalStrs)
          } yield Output.TranspileOut(data, outDir)
        }
    }

    case class Evaluate(
        inputs: Inputs.Runtime,
        mainPackage: MainIdentifier,
        errColor: Colorize
    ) extends MainCommand("eval") {

      type Result = Output.EvaluationResult

      def runEval: IO[(Evaluation[Any], Output.EvaluationResult)] = withEC {
        implicit ec =>
          for {
            pn <- inputs.packMap(this, List(mainPackage), errColor)
            (packs, names) = pn
            mainPackageNameValue <- mainPackage.getMain(names)
            (mainPackageName, value) = mainPackageNameValue
            out <-
              if (packs.toMap.contains(mainPackageName)) {
                val ev = Evaluation(packs, Predef.jvmExternals)

                val res = value match {
                  case None        => ev.evaluateLast(mainPackageName)
                  case Some(ident) => ev.evaluateName(mainPackageName, ident)
                }

                res match {
                  case None =>
                    moduleIOMonad.raiseError(
                      new Exception("found no main expression")
                    )
                  case Some((eval, tpe)) =>
                    // here is the doc:
                    val memoE = eval.memoize
                    val fn = ev.valueToDoc.toDoc(tpe)
                    val edoc =
                      memoE.map { v =>
                        fn(v) match {
                          case Right(d)  => d
                          case Left(err) =>
                            // $COVERAGE-OFF$ unreachable due to being well typed
                            sys.error(s"got illtyped error: $err")
                          // $COVERAGE-ON$
                        }
                      }

                    moduleIOMonad.pure(
                      (ev, Output.EvaluationResult(eval, tpe, edoc))
                    )
                }
              } else {
                moduleIOMonad.raiseError(
                  new Exception(
                    s"package ${mainPackageName.asString} not found"
                  )
                )
              }
          } yield out
      }

      def run = runEval.map(_._2)
    }

    case class ToJson(
        inputs: Inputs.Runtime,
        mode: JsonMode,
        mainPackage: MainIdentifier,
        outputOpt: Option[Path],
        errColor: Colorize
    ) extends MainCommand("json") {

      type Result = Output.JsonOutput

      private def showError[A](prefix: String, str: String, idx: Int): IO[A] = {
        val errMsg0 = str.substring(idx + 1)
        val errMsg =
          if (errMsg0.length > 20)
            errMsg0.take(20) + s"... (and ${errMsg0.length - 20} more"
          else errMsg0

        moduleIOMonad.raiseError(
          new Exception(s"$prefix at ${idx + 1}: $errMsg")
        )
      }

      private def ioJson(io: IO[String]): IO[Json] =
        io.flatMap { jsonString =>
          Json.parserFile.parseAll(jsonString) match {
            case Right(j) => moduleIOMonad.pure(j)
            case Left(err) =>
              val idx = err.failedAtOffset
              showError("could not parse a JSON record", jsonString, idx)
          }
        }

      def run =
        Evaluate(inputs, mainPackage, errColor).runEval
          .flatMap { case (ev, res) =>
            val v2j = ev.valueToJson
            def unsupported[A](j: JsonEncodingError.UnsupportedType): IO[A] = {
              def typeDoc(t: rankn.Type) =
                rankn.Type.fullyResolvedDocument.document(t)
              val path = j.path.init
              val badType = j.path.last
              val pathMsg = path match {
                case Nil => Doc.empty
                case nonE =>
                  val sep =
                    Doc.lineOrSpace + Doc.text("contains") + Doc.lineOrSpace
                  val pd =
                    (Doc.intercalate(sep, nonE.map(typeDoc(_))) + sep + typeDoc(
                      badType
                    )).nested(4)
                  pd + Doc.hardLine + Doc.hardLine + Doc.text(
                    "but"
                  ) + Doc.hardLine + Doc.hardLine
              }
              val msg = pathMsg + Doc.text("the type") + Doc.space + typeDoc(
                badType
              ) + Doc.space + Doc.text("isn't supported")
              val tpeStr = msg.render(80)

              moduleIOMonad.raiseError(
                new Exception(s"cannot convert type to Json: $tpeStr")
              )
            }

            def process[F[_]: Traverse](
                io: IO[String],
                extract: Json => IO[F[Json]],
                inject: F[Json] => Json
            ): IO[Output.JsonOutput] =
              v2j.valueFnToJsonFn(res.tpe) match {
                case Left(unsup) => unsupported(unsup)
                case Right((arity, fnGen)) =>
                  fnGen(res.value.value) match {
                    case Right(fn) =>
                      ioJson(io)
                        .flatMap(extract)
                        .flatMap {
                          _.traverse {
                            case ary @ Json.JArray(items)
                                if items.length == arity =>
                              fn(ary) match {
                                case Left(dataError) =>
                                  moduleIOMonad.raiseError[Json](
                                    new Exception(
                                      s"invalid input json: $dataError"
                                    )
                                  )
                                case Right(json) =>
                                  moduleIOMonad.pure(json)
                              }
                            case otherJson =>
                              moduleIOMonad.raiseError[Json](
                                new Exception(
                                  s"required a json array of size $arity, found:\n\n${otherJson.render}"
                                )
                              )
                          }
                        }
                        .map { fjson =>
                          Output.JsonOutput(inject(fjson), outputOpt)
                        }
                    case Left(valueError) =>
                      // shouldn't happen since value should be well typed
                      moduleIOMonad.raiseError(
                        new Exception(s"unexpected value error: $valueError")
                      )
                  }
              }

            mode match {
              case JsonMode.Write =>
                v2j.toJson(res.tpe) match {
                  case Left(unsup) => unsupported(unsup)
                  case Right(fn) =>
                    fn(res.value.value) match {
                      case Left(valueError) =>
                        moduleIOMonad.raiseError(
                          new Exception(s"unexpected value error: $valueError")
                        )
                      case Right(j) =>
                        moduleIOMonad.pure(Output.JsonOutput(j, outputOpt))
                    }
                }

              case JsonMode.Apply(in) =>
                process[cats.Id](
                  in.read,
                  { json => moduleIOMonad.pure(json) },
                  { json => json }
                )
              case JsonMode.Traverse(in) =>
                process[Vector](
                  in.read,
                  {
                    case Json.JArray(items) => moduleIOMonad.pure(items)
                    case other =>
                      moduleIOMonad.raiseError(
                        new Exception(
                          s"require an array or arrays for traverse, found: ${other.getClass}"
                        )
                      )
                  },
                  { items => Json.JArray(items) }
                )
            }
          }
    }

    case class TypeCheck(
        inputs: Inputs.Compile,
        output: Option[Path],
        ifout: Option[Path],
        errColor: Colorize
    ) extends MainCommand("type-check") {

      type Result = Output.CompileOut

      def run =
        withEC { implicit ec =>
          for {
            packPath <- inputs.compile(this, errColor)
            packs = packPath._1
            packList =
              packs.toMap.iterator
                .map { case (_, p) => p }
                // TODO currently we recompile predef in every run, so every interface includes
                // predef, we filter that out
                .filter(_.name != PackageName.PredefName)
                .toList
                .sortBy(_.name)
          } yield Output.CompileOut(packList, ifout, output)
        }
    }

    case class RunTests(
        inputs: Inputs.Runtime,
        testPacks: List[MainIdentifier],
        errColor: Colorize
    ) extends MainCommand("test") {

      type Result = Output.TestOutput

      def run = withEC { implicit ec =>
        for {
          (packs, nameMap) <- inputs.packMap(this, testPacks, errColor)
          testPackIdents <- testPacks.traverse(_.getMain(nameMap))
        } yield {
          val testPackNames: List[PackageName] = testPackIdents.map(_._1)
          val testIt: Iterator[PackageName] =
            if (testPacks.isEmpty) {
              // if there are no given files or packages to test, assume
              // we test all the files
              nameMap.iterator.map(_._2)
            } else {
              // otherwise we have a specific list packages/files to test
              testPackNames.iterator
            }

          val testPackages: List[PackageName] =
            testIt.toList.sorted.distinct
          val ev = Evaluation(packs, Predef.jvmExternals)
          val res0 = testPackages.map { p => (p, ev.evalTest(p)) }
          val res =
            if (testPacks.isEmpty) res0.filter { case (_, testRes) =>
              testRes.isDefined
            }
            else res0

          Output.TestOutput(res, errColor)
        }
      }
    }

    case class Show(
        inputs: Inputs.Show,
        output: Option[Path],
        errColor: Colorize
    ) extends MainCommand("show") {

      type Result = Output.ShowOutput

      def run =
        for {
          (ifaces, packs0) <- inputs.loadAndCompile(this, errColor)
          packs = packs0.filterNot(_.name == PackageName.PredefName)
        } yield Output.ShowOutput(packs, ifaces, output)
    }

    case class Deps(
      inputs: Inputs.Deps,
      output: Option[Path],
      errColor: Colorize,
      style: GraphOutput
    ) extends MainCommand("deps") {

      type Result = Output.DepsOutput

      def srcDeps(paths: List[Path]): IO[List[(Path, PackageName, FileKind, List[PackageName])]] =
        for {
          maybeParsed <- parseHeaders(paths, inputs.packageResolver)
          parsed <- moduleIOMonad.fromTry(toTry(this, maybeParsed, errColor))
        } yield 
          parsed.map { case (path, (pn, imps, _)) =>
            (path, pn, FileKind.Source, norm(imps.map(_.pack)))  
          }

      def ifaceDeps(iface: Package.Interface): List[PackageName] = {
        val pn = iface.name
        norm(iface.exports
          .iterator
          .flatMap { n =>
            n.tag match {
              case Referant.Value(t) => Iterator.single(t)
              case _ => Iterator.empty
            }
          }
          .flatMap(rankn.Type.constantsOf)
          .collect { case rankn.Type.Const.Defined(p, _) if p != pn => p }
          .toList)
      }

      private def norm(lst: List[PackageName]): List[PackageName] =
        lst
          .filterNot(_ == PackageName.PredefName)
          .distinct
          .sorted

      def packageDeps(pack: Package.Typed[Any]): List[PackageName] =
        norm(pack.imports.map(_.pack.name))

      def run =
        for {
          srcPaths <- inputs.srcList
          sdeps <- srcDeps(srcPaths)
          ifaces <- inputs.readIfaces
          packs <- inputs.readPacks
          ideps = ifaces.map { case (p, iface) => (p, iface.name, FileKind.Iface, ifaceDeps(iface))}
          pdeps = packs.map { case (p, pack) => (p, pack.name, FileKind.Pack, packageDeps(pack))}
        } yield Output.DepsOutput(sdeps ::: ideps ::: pdeps, output, style)
    }

    def toTry[A](
        cmd: MainCommand,
        v: ValidatedNel[ParseError, A],
        color: Colorize
    ): Try[A] =
      v match {
        case Validated.Valid(a) => Success(a)
        case Validated.Invalid(errs) =>
          Failure(MainException.ParseErrors(cmd, errs, color))
      }

    val opts: Opts[MainCommand] = {

      def argFromParser[A](
          p: P0[A],
          defmeta: String,
          typeName: String,
          suggestion: String
      ): Argument[A] =
        new Argument[A] {
          def defaultMetavar: String = defmeta
          def read(string: String): ValidatedNel[String, A] =
            p.parseAll(string) match {
              case Right(a) => Validated.valid(a)
              case _ =>
                val sugSpace = if (suggestion.nonEmpty) s" $suggestion" else ""
                Validated.invalidNel(
                  s"could not parse $string as a $typeName." + sugSpace
                )
            }
        }

      implicit val argPack: Argument[PackageName] =
        argFromParser(
          PackageName.parser,
          "packageName",
          "package name",
          "Must be capitalized strings separated by /"
        )

      implicit val argValue: Argument[(PackageName, Option[Bindable])] =
        argFromParser(
          (PackageName.parser ~ (P.string(
            "::"
          ) *> Identifier.bindableParser).?),
          "valueIdent",
          "package or package::name",
          "Must be a package name with an optional :: value, e.g. Foo/Bar or Foo/Bar::baz."
        )

      implicit val argColor: Argument[Colorize] =
        new Argument[Colorize] {
          def defaultMetavar: String = "color"
          def read(str: String): ValidatedNel[String, Colorize] =
            str.toLowerCase match {
              case "none" => Validated.valid(Colorize.None)
              case "ansi" => Validated.valid(Colorize.Console)
              case "html" => Validated.valid(Colorize.HmtlFont)
              case other =>
                Validated.invalidNel(
                  s"unknown colorize: $other, expected: none, ansi or html"
                )
            }
        }

      val colorOpt = Opts
        .option[Colorize]("color", help = "colorize mode: none, ansi or html")
        .orElse(Opts(Colorize.Console))

      val mainP =
        MainIdentifier.opts(
          Opts.option[(PackageName, Option[Bindable])](
            "main",
            help =
              "main value to evaluate (package name or full identifier to a value)"
          ),
          Opts.option[Path](
            "main_file",
            help = "file containing the main package to evaluate"
          )
        )

      val testP =
        MainIdentifier.list(
          Opts
            .options[PackageName](
              "test_package",
              help = "package for which to run tests"
            )
            .map(_.map((_, None)))
            .orEmpty,
          Opts
            .options[Path](
              "test_file",
              help = "file containing the package for which to run tests"
            )
            .orEmpty
        )

      val outputPath = Opts.option[Path]("output", help = "output path")
      val interfaceOutputPath =
        Opts.option[Path]("interface_out", help = "interface output path")

      val jsonCommand = {
        def toJsonOpt(modeOpt: Opts[JsonMode]) =
          (Inputs.runtimeOpts, modeOpt, mainP, outputPath.orNone, colorOpt)
            .mapN(ToJson(_, _, _, _, _))

        val input: Opts[JsonInput] =
          Opts
            .option[Path]("json_input", help = "json input path")
            .map(JsonInput.FromPath(_))
            .orElse(
              Opts
                .option[String]("json_string", help = "json string argument")
                .map(JsonInput.FromString(_))
            )

        val applyInput = input.map(JsonMode.Apply(_))
        val traverseInput = input.map(JsonMode.Traverse(_))

        val subs = Opts
          .subcommand("write", "write a bosatsu expression into json")(
            toJsonOpt(Opts(JsonMode.Write))
          )
          .orElse(
            Opts.subcommand(
              "apply",
              "apply a bosatsu function to a json array argument list"
            )(toJsonOpt(applyInput))
          )
          .orElse(
            Opts.subcommand(
              "traverse",
              "apply a bosatsu function to each element of an array or each value in an object"
            )(toJsonOpt(traverseInput))
          )

        Opts.subcommand("json", "json writing and transformation tools")(subs)
      }

      val transpileOpt = (
        Inputs.runtimeOpts,
        colorOpt,
        Transpiler.opt,
        Opts.option[Path](
          "outdir",
          help = "directory to write all output into"
        ),
        Opts
          .options[Path](
            "externals",
            help =
              "external descriptors the transpiler uses to rewrite external defs"
          )
          .orEmpty,
        Opts
          .options[Path](
            "evaluators",
            help = "evaluators which run values of certain types"
          )
          .orEmpty
      )
        .mapN(TranspileCommand(_, _, _, _, _, _))

      val evalOpt = (Inputs.runtimeOpts, mainP, colorOpt)
        .mapN(Evaluate(_, _, _))

      val typeCheckOpt = (
        Inputs.compileOpts,
        outputPath.orNone,
        interfaceOutputPath.orNone,
        colorOpt
      )
        .mapN(TypeCheck(_, _, _, _))

      val testOpt = (Inputs.runtimeOpts, testP, colorOpt)
        .mapN(RunTests(_, _, _))

      Opts
        .subcommand("eval", "evaluate an expression and print the output")(
          evalOpt
        )
        .orElse(
          Opts.subcommand("type-check", "type check a set of packages")(
            typeCheckOpt
          )
        )
        .orElse(
          Opts.subcommand("test", "test a set of bosatsu modules")(testOpt)
        )
        .orElse(jsonCommand)
        .orElse(
          Opts.subcommand(
            "transpile",
            "transpile bosatsu into another language"
          )(transpileOpt)
        )
        .orElse(
          Opts.subcommand("show", "show compiled packages")(
            (Inputs.showOpts, outputPath.orNone, colorOpt)
              .mapN(Show(_, _, _))
          )
        )
        .orElse(
          Opts.subcommand("deps", "emit a graph description of dependencies")(
            (Inputs.depsOpts, outputPath.orNone, colorOpt, GraphOutput.jsonOrDot)
              .mapN(Deps(_, _, _, _))
          )
        )
    }

    def command: Command[MainCommand] = {
      val versionInfo =
        (s"version: ${BuildInfo.version}" ::
          s"scala-version: ${BuildInfo.scalaVersion}" ::
          (BuildInfo.gitHeadCommit.toList.map { sha => s"git-sha: ${sha}" }))
          .mkString("\n")

      Command(
        "bosatsu",
        s"a total and functional programming language\n\n$versionInfo"
      )(opts)
    }
  }
}<|MERGE_RESOLUTION|>--- conflicted
+++ resolved
@@ -781,29 +781,6 @@
           } yield packPath
       }
 
-<<<<<<< HEAD
-      class Show(val ifaces: PathGen, val includes: PathGen) extends Inputs
-      class Deps(
-        srcs: PathGen,
-        ifaces: PathGen,
-        includes: PathGen,
-        val packageResolver: PackageResolver
-      ) extends Inputs {
-    
-        def srcList: IO[List[Path]] = srcs.read
-
-        def readIfaces: IO[List[(Path, Package.Interface)]] =
-          for {
-            ifPaths <- ifaces.read
-            withIf <- readInterfaces(ifPaths).map(ifPaths.zip(_))
-          } yield withIf
-
-        def readPacks: IO[List[(Path, Package.Typed[Any])]] =
-          for {
-            pPaths <- includes.read
-            withPs <- readPackages(pPaths).map(pPaths.zip(_))
-          } yield withPs
-=======
       class Show(srcs: PathGen, ifaces: PathGen, includes: PathGen, packageResolver: PackageResolver) extends Inputs {
         def loadAndCompile(cmd: MainCommand, errColor: Colorize)(implicit
             ec: Par.EC
@@ -826,7 +803,29 @@
                     .toMap.toList.map(_._2)
                 } yield (ifaces, allPacks)
             }
->>>>>>> 98bff9ea
+      }
+
+
+      class Deps(
+        srcs: PathGen,
+        ifaces: PathGen,
+        includes: PathGen,
+        val packageResolver: PackageResolver
+      ) extends Inputs {
+    
+        def srcList: IO[List[Path]] = srcs.read
+
+        def readIfaces: IO[List[(Path, Package.Interface)]] =
+          for {
+            ifPaths <- ifaces.read
+            withIf <- readInterfaces(ifPaths).map(ifPaths.zip(_))
+          } yield withIf
+
+        def readPacks: IO[List[(Path, Package.Typed[Any])]] =
+          for {
+            pPaths <- includes.read
+            withPs <- readPackages(pPaths).map(pPaths.zip(_))
+          } yield withPs
       }
 
       class Runtime(
@@ -957,14 +956,11 @@
         (srcs, includes, packRes).mapN(new Runtime(_, _, _))
 
       val showOpts: Opts[Inputs.Show] =
-<<<<<<< HEAD
-        (ifaces, includes).mapN(new Show(_, _))
-
+        (srcs, ifaces, includes, packRes).mapN(new Show(_, _, _, _))
+      
       val depsOpts: Opts[Inputs.Deps] =
         (srcs, ifaces, includes, packRes).mapN(new Deps(_, _, _, _))
-=======
-        (srcs, ifaces, includes, packRes).mapN(new Show(_, _, _, _))
->>>>>>> 98bff9ea
+  
     }
 
     case class TranspileCommand(
@@ -1273,11 +1269,12 @@
 
       type Result = Output.ShowOutput
 
-      def run =
+      def run = withEC { implicit ec =>
         for {
           (ifaces, packs0) <- inputs.loadAndCompile(this, errColor)
           packs = packs0.filterNot(_.name == PackageName.PredefName)
         } yield Output.ShowOutput(packs, ifaces, output)
+      }
     }
 
     case class Deps(
