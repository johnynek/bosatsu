package org.bykn.bosatsu

import cats.data.{Chain, Validated, ValidatedNel, NonEmptyList}
import cats.{Eval, MonadError, Traverse}
import com.monovore.decline.{Argument, Command, Help, Opts}
import fastparse.all.{P, Parsed}
import org.typelevel.paiges.Doc
import scala.concurrent.ExecutionContext
import scala.util.{ Failure, Success, Try }

import LocationMap.Colorize
import IorMethods.IorExtension

import Identifier.Bindable

import cats.implicits._

/**
 * This is an implementation of the CLI tool where Path is abstracted.
 * The idea is to allow it to be testable and usable in scalajs where
 * we don't have file-IO
 */
abstract class MainModule[IO[_]](implicit val moduleIOMonad: MonadError[IO, Throwable]) {
  type Path

  implicit def pathArg: Argument[Path]

  def readPath(p: Path): IO[String]

  def readPackages(paths: List[Path]): IO[List[Package.Typed[Unit]]]

  def readInterfaces(paths: List[Path]): IO[List[Package.Interface]]

  /**
   * given an ordered list of prefered roots, if a packFile starts
   * with one of these roots, return a PackageName based on the rest
   */
  def pathPackage(roots: List[Path], packFile: Path): Option[PackageName]

  /**
   * Modules optionally have the capability to combine paths into
   * a tree
   */
  def resolvePath: Option[(Path, PackageName) => IO[Option[Path]]]

  /**
   * some modules have paths that form directory trees
   *
   * if the given path is a directory, return Some and
   * all the first children.
   */
  def unfoldDir: Option[Path => IO[Option[IO[List[Path]]]]]

  def hasExtension(str: String): Path => Boolean

  //////////////////////////////
  // Below here are concrete and should not use override
  //////////////////////////////

  final def run(args: List[String]): Either[Help, IO[Output]] =
    MainCommand.command
      .parse(args.toList)
      .map(_.run.widen)

  sealed abstract class Output
  object Output {
    case class TestOutput(tests: List[(PackageName, Option[Eval[Test]])], colorize: Colorize) extends Output
    case class EvaluationResult(value: Eval[Value], tpe: rankn.Type, doc: Eval[Doc]) extends Output
    case class JsonOutput(json: Json, output: Option[Path]) extends Output
    case class CompileOut(packList: List[Package.Typed[Any]], ifout: Option[Path], output: Option[Path]) extends Output
<<<<<<< HEAD
    case class TranspileOut(outs: Map[PackageName, (NonEmptyList[String], Doc)], base: Path) extends Output
    case class LetFreeEvaluationResult(lfe: LetFreeExpression, tpe: rankn.Type, v2j: ValueToJson, extEnv: Map[Identifier, Eval[Value]]) extends Output {
      def unsupported(tpe: rankn.Type, j: JsonEncodingError.UnsupportedType): String = {
        val tMap = TypeRef.fromTypes(None, tpe :: Nil)
        val path = j.path.init
        val badType = j.path.last
        val msg = Doc.text("the type") + Doc.space + tMap(badType).toDoc + Doc.space + Doc.text("isn't supported")
        val tpeStr = msg.render(80)

        s"cannot convert type to Json: $tpeStr"
      }
      def value(cache: LetFreeEvaluation.Cache) = LetFreeEvaluation.evaluate(lfe, extEnv, cache)
      def optJ(v: Value) = v2j.toJson(tpe) match {
        case Left(unsup) => Right(unsupported(tpe, unsup))
        case Right(fn) => fn(v) match {
          case Left(valueError) => Right(s"unexpected value error: $valueError")
          case Right(j) => Left(j)
        }
      }
    }
=======
    case class TranspileOut(outs: List[(NonEmptyList[String], Doc)], base: Path) extends Output
>>>>>>> e449f03e
  }

  sealed abstract class MainCommand {
    type Result <: Output
    def run: IO[Result]
  }

  object MainCommand {
    def parseInputs[F[_]: Traverse](paths: F[Path], packRes: PackageResolver): IO[ValidatedNel[ParseError, F[((Path, LocationMap), Package.Parsed)]]] =
      // we use IO(traverse) so we can accumulate all the errors in parallel easily
      // if do this with parseFile returning an IO, we need to do IO.Par[Validated[...]]
      // and use the composed applicative... too much work for the same result
      paths.traverse { path =>
        val defaultPack = packRes.packageNameFor(path)
        parseFile(Package.parser(defaultPack), path)
          .map(_.map { case (lm, parsed) =>
            ((path, lm), parsed)
          })
      }
      .map(_.sequence)

    private def flatTrav[A, B, C](va: Validated[A, B])(fn: B => IO[Validated[A, C]]): IO[Validated[A, C]] =
      va.traverse(fn).map(_.andThen(identity _))

    /**
     * This parses all the given paths and returns them first, and if the PackageResolver supports
     * it, we look for any missing dependencies that are not already included
     */
    def parseAllInputs(paths: List[Path], included: Set[PackageName], packRes: PackageResolver): IO[ValidatedNel[ParseError, List[((Path, LocationMap), Package.Parsed)]]] =
      parseInputs(paths, packRes)
        .flatMap {
          flatTrav(_) { parsed =>
            val done = included ++ parsed.toList.map(_._2.name)
            val allImports = parsed.toList.flatMap(_._2.imports.map(_.pack))
            val missing: List[PackageName] = allImports.filterNot(done)
            parseTransitivePacks(missing, packRes, done)
              .map(_.map { case (searched, _) => parsed ::: searched.toList })
          }
        }


    type ParseTransResult = ValidatedNel[ParseError, (Chain[((Path, LocationMap), Package.Parsed)], Set[PackageName])]

    private def parseTransitive(
      search: PackageName,
      packRes: PackageResolver,
      done: Set[PackageName]): IO[ParseTransResult] = {

      def maybeRead(p: Path): IO[Option[String]] =
        readPath(p).map(Option(_)).recover { case _ => None }

      val maybeReadPack: IO[Option[(Path, String)]] =
        if (done(search)) {
          moduleIOMonad.pure(Option.empty[(Path, String)])
        }
        else {
          packRes
            .pathFor(search)
            .flatMap(_.traverse { path =>
              readPath(path).map((path, _))
            })
        }

      val optParsed: IO[ValidatedNel[ParseError, Option[((Path, LocationMap), Package.Parsed)]]] =
        maybeReadPack.map { opt =>
          opt.traverse { case (path, str) =>
            val defaultPack = packRes.packageNameFor(path)
            parseString(Package.parser(defaultPack), path, str)
              .map { case (lm, parsed) =>
                ((path, lm), parsed)
              }
          }
        }

      def imports(p: Package.Parsed): List[PackageName] =
        p.imports.map(_.pack)

      val newDone = done + search

      optParsed.flatMap {
        flatTrav(_) {
          case None =>
            moduleIOMonad.pure(
              Validated.valid(
                (Chain.empty[((Path, LocationMap), Package.Parsed)], newDone)
              ): ParseTransResult
            )
          case Some(item@(plm, pack)) =>
            val imps = imports(pack).filterNot(done)
            parseTransitivePacks(imps, packRes, newDone)
              .map(_.map { case (newPacks, newDone) => (item +: newPacks, newDone) })
        }
      }
    }

    private def parseTransitivePacks(
      search: List[PackageName],
      packRes: PackageResolver,
      done: Set[PackageName]): IO[ParseTransResult] =
        search.foldM(Validated.valid((Chain.empty, done)): ParseTransResult) { (prev, impPack) =>
          flatTrav(prev) { case (acc, prevDone) =>
            parseTransitive(impPack, packRes, prevDone)
              .map(_.map {
                case (newPacks, newDone) => (acc ++ newPacks, newDone)
              })
          }
        }

    sealed trait ParseError {
      def showContext(errColor: Colorize): Option[Doc] =
        this match {
          case ParseError.PartialParse(err, _) =>
            err.showContext(errColor)
          case ParseError.ParseFailure(err, _) =>
            err.showContext(errColor)
          case ParseError.FileError(_, _) =>
            None
        }
    }

    object ParseError {
       case class PartialParse[A](error: Parser.Error.PartialParse[A], path: Path) extends ParseError
       case class ParseFailure(error: Parser.Error.ParseFailure, path: Path) extends ParseError
       case class FileError(readPath: Path, error: Throwable) extends ParseError
    }

    def parseString[A](p: P[A], path: Path, str: String): ValidatedNel[ParseError, (LocationMap, A)] =
      Parser.parse(p, str).leftMap { nel =>
        nel.map {
          case pp@Parser.Error.PartialParse(_, _, _) => ParseError.PartialParse(pp, path)
          case pf@Parser.Error.ParseFailure(_, _) => ParseError.ParseFailure(pf, path)
        }
      }

    def parseFile[A](p: P[A], path: Path): IO[ValidatedNel[ParseError, (LocationMap, A)]] =
      parseFileOrError(p, path)
        .map {
          case Right(v) => v
          case Left(err) => Validated.invalidNel(ParseError.FileError(path, err))
        }

    /**
     * If we cannot read the file, return the throwable, else parse
     */
    def parseFileOrError[A](p: P[A], path: Path): IO[Either[Throwable, ValidatedNel[ParseError, (LocationMap, A)]]] =
      readPath(path)
        .attempt
        .map(_.map(parseString(p, path, _)))

    /**
     * like typecheck, but a no-op for empty lists
     */
    def typeCheck0(
      inputs: List[Path],
      ifs: List[Package.Interface],
      errColor: Colorize,
      packRes: PackageResolver
      ): IO[(PackageMap.Inferred, List[(Path, PackageName)])] =
      NonEmptyList.fromList(inputs) match {
        case None =>
          // we should still return the predef
          // if it is not in ifs
          val useInternalPredef =
            !ifs.exists { p: Package.Interface => p.name == PackageName.PredefName }

          if (useInternalPredef) {
            moduleIOMonad.pure((PackageMap.fromIterable(Predef.predefCompiled :: Nil), Nil))
          }
          else {
            moduleIOMonad.pure((PackageMap.empty, Nil))
          }
        case Some(nel) => typeCheck(nel, ifs, errColor, packRes)
      }

    def typeCheck(
      inputs: NonEmptyList[Path],
      ifs: List[Package.Interface],
      errColor: Colorize,
      packRes: PackageResolver
      ): IO[(PackageMap.Inferred, List[(Path, PackageName)])] =
      parseAllInputs(inputs.toList, ifs.map(_.name).toSet, packRes)
        .flatMap { ins =>
          moduleIOMonad.fromTry {
            // Now we have completed all IO, here we do all the checks we need for correctness
            toTry(ins, errColor)
              .flatMap { packs =>
                val sourceMap = PackageMap.buildSourceMap(packs)
                // TODO, we could use applicative, to report both duplicate packages and the other
                // errors
                NonEmptyList.fromList(packs) match {
                  case Some(packs) =>
                    // TODO: this use the number of cores in the threadpool but we could configure
                    // this
                    import ExecutionContext.Implicits.global

                    val packsString = packs.map { case ((path, lm), parsed) => ((path.toString, lm), parsed) }
                    PackageMap.typeCheckParsed[String](packsString, ifs, "predef").strictToValidated match {
                      case Validated.Valid(p) =>
                        val pathToName: List[(Path, PackageName)] =
                          packs.map { case ((path, _), p) => (path, p.name) }.toList
                        Success((p, pathToName))
                      case Validated.Invalid(errs) =>
                        val distinct = errs.toList.distinct
                        errors(distinct.map(_.message(sourceMap, errColor)))
                    }
                  case None =>
                    Success((PackageMap.empty, Nil))
                }
              }
          }
        }

    def buildPackMap(
      srcs: List[Path],
      deps: List[Path],
      errColor: Colorize,
      packRes: PackageResolver): IO[(PackageMap.Typed[Any], List[(Path, PackageName)])] =
        for {
          packs <- readPackages(deps)
          ifaces = packs.map(Package.interfaceOf(_))
          packsList <- typeCheck0(srcs, ifaces, errColor, packRes)
          (thesePacks, lst) = packsList
          packMap = packs.foldLeft(PackageMap.toAnyTyped(thesePacks))(_ + _)
        } yield (packMap, lst)

    def buildLetFreePackMap(
      srcs: List[Path],
      deps: List[Path],
      errColor: Colorize,
      packRes: PackageResolver): IO[(PackageMap.Typed[(Declaration, LetFreeConversion.LetFreeExpressionTag)], List[(Path, PackageName)])] =
        for {
          packs <- readPackages(deps)
          ifaces = packs.map(Package.interfaceOf(_))
          packsList <- typeCheck0(srcs, ifaces, errColor, packRes)
          (infPackMap, lst) = packsList
          letFreePackMap = LetFreePackageMap(infPackMap).letFreePackageMap
        } yield (letFreePackMap, lst)

    /**
     * This allows us to use either a path or packagename to select
     * the main file
     */
    sealed abstract class MainIdentifier {
      def path: Option[Path]
      def addIfAbsent(paths: List[Path]): List[Path] =
        path match {
          case Some(p) if !paths.contains(p) => p :: paths
          case _ => paths
        }
      def getMain(ps: List[(Path, PackageName)]): IO[(PackageName, Option[Bindable])]
    }
    object MainIdentifier {
      case class FromPackage(mainPackage: PackageName, value: Option[Bindable]) extends MainIdentifier {
        def path: Option[Path] = None
        def getMain(ps: List[(Path, PackageName)]): IO[(PackageName, Option[Bindable])] =
          moduleIOMonad.pure((mainPackage, value))
      }
      case class FromFile(mainFile: Path) extends MainIdentifier {
        def path: Option[Path] = Some(mainFile)
        def getMain(ps: List[(Path, PackageName)]): IO[(PackageName, Option[Bindable])] =
          ps.collectFirst { case (path, pn) if path == mainFile => pn } match {
            case None => moduleIOMonad.raiseError(new Exception(s"could not find file $mainFile in parsed sources"))
            case Some(p) => moduleIOMonad.pure((p, None))
          }
      }

      def opts(pnOpts: Opts[(PackageName, Option[Bindable])], fileOpts: Opts[Path]): Opts[MainIdentifier] =
        pnOpts.map { case (p, i) => FromPackage(p, i) }
          .orElse(fileOpts.map(FromFile(_)))

      def list(packs: Opts[List[(PackageName, Option[Bindable])]], files: Opts[List[Path]]): Opts[List[MainIdentifier]] =
        (packs, files).mapN { (ps, fs) =>
          ps.map { case (p, i) => FromPackage(p, i) } ::: fs.map(FromFile(_))
        }

      def addAnyAbsent(ms: List[MainIdentifier], paths: List[Path]): List[Path] = {
        val present = paths.toSet
        val toAdd = ms.iterator.flatMap(_.path).filterNot(present).toList
        toAdd ::: paths
      }
    }

    /**
     * This is a class that names packages based on path
     * and finds packages based on imports
     */
    sealed abstract class PackageResolver {
      def pathFor(name: PackageName): IO[Option[Path]]
      def packageNameFor(path: Path): Option[PackageName]
    }
    object PackageResolver {
      case object ExplicitOnly extends PackageResolver {
        def pathFor(name: PackageName): IO[Option[Path]] = moduleIOMonad.pure(Option.empty[Path])
        def packageNameFor(path: Path): Option[PackageName] = None
      }

      case class LocalRoots(roots: NonEmptyList[Path], optResolvePath: Option[(Path, PackageName) => IO[Option[Path]]]) extends PackageResolver {
        def pathFor(name: PackageName): IO[Option[Path]] =
          optResolvePath match {
            case None => moduleIOMonad.pure(Option.empty[Path])
            case Some(resolvePath) =>
              def step(p: List[Path]): IO[Either[List[Path], Option[Path]]] =
                p match {
                  case Nil =>
                    moduleIOMonad.pure(Right[List[Path], Option[Path]](None))
                  case phead :: ptail =>
                    resolvePath(phead, name).map {
                      case None => Left[List[Path], Option[Path]](ptail)
                      case some@Some(_) => Right[List[Path], Option[Path]](some)
                    }
                }

              moduleIOMonad.tailRecM(roots.toList)(step)
          }

        def packageNameFor(path: Path): Option[PackageName] =
          pathPackage(roots.toList, path)
      }
    }

    sealed abstract class Transpiler(val name: String) {
      def renderAll(pm: PackageMap.Typed[Any], externals: List[String])(implicit ec: ExecutionContext): IO[List[(NonEmptyList[String], Doc)]]
    }
    object Transpiler {
      case object PythonTranspiler extends Transpiler("python") {
        def renderAll(pm: PackageMap.Typed[Any], externals: List[String])(implicit ec: ExecutionContext): IO[List[(NonEmptyList[String], Doc)]] = {
          import codegen.python.PythonGen

          val allExternals = pm.allExternals
          val cmp = MatchlessFromTypedExpr.compile(pm)
          moduleIOMonad.catchNonFatal {
            val parsedExt = externals.map(Parser.unsafeParse(PythonGen.externalParser, _))
            val extMap = parsedExt
              .toList
              .flatten
              .groupBy { case (p, b, _, _) => (p, b) }
              .map {
                case (k, (_, _, m, f) :: Nil) =>
                  (k, (m, f))
                case (k, moreThanOne) =>
                  // TODO this is terrible, we should summarrize all duplicates, or
                  // have an explicit policy of overwriting with the last one
                  throw new IllegalArgumentException(s"expected each package/name to map to just one file, for $k found: $moreThanOne")
              }

            val exts = extMap.keySet
            val intrinsic = PythonGen.intrinsicValues
            val missingExternals =
              allExternals
                .iterator
                .flatMap { case (p, names) =>
                  val missing = names.filterNot { case n =>
                    exts((p, n)) || intrinsic.get(p).exists(_(n))
                  }

                  if (missing.isEmpty) Nil
                  else (p, missing.sorted) :: Nil
                }
                .toList

            if (missingExternals.isEmpty) {
              val docs = PythonGen.renderAll(cmp, extMap)
                .iterator
                .map { case (_, (path, doc)) =>
                  (path.map(_.name), doc)
                }
                .toList

              // python also needs empty __init__.py files in every parent directory
              def prefixes[A](paths: List[(NonEmptyList[String], A)]): List[(NonEmptyList[String], Doc)] = {
                val inits =
                  paths.map { case (path, _) =>
                    val parent = path.init
                    val initPy = parent :+ "__init__.py"
                    NonEmptyList.fromListUnsafe(initPy)
                  }
                  .toSet

                inits.toList.sorted.map { p => (p, Doc.empty) }
              }

              prefixes(docs) ::: docs
            }
            else {
              // we need to render this nicer
              val missingDoc =
                missingExternals
                  .sortBy(_._1)
                  .map { case (p, names) =>
                    (Doc.text("package") + Doc.lineOrSpace + Doc.text(p.asString) + Doc.lineOrSpace +
                      Doc.char('[') +
                      Doc.intercalate(Doc.comma + Doc.lineOrSpace, names.map { b => Doc.text(b.sourceCodeRepr) }) + Doc.char(']')
                      ).nested(4)
                  }

              val message = Doc.text("Missing external values:") + (Doc.line + Doc.intercalate(Doc.line, missingDoc)).nested(4)

              throw new IllegalArgumentException(message.renderTrim(80))
            }
          }
        }
      }

      val all: List[Transpiler] = List(PythonTranspiler)

      implicit def argumentForTranspiler: Argument[Transpiler] =
        new Argument[Transpiler] {
          val nameTo = all.iterator.map { t => (t.name, t) }.toMap

          def defaultMetavar: String = "transpiler"
          def read(string: String): ValidatedNel[String, Transpiler] =
            nameTo.get(string) match {
              case Some(t) => Validated.valid(t)
              case None =>
                val keys = nameTo.keys.toList.sorted.mkString(",")
                Validated.invalidNel(s"unknown transpiler: $string, expected one of: $keys")
            }
        }

      val opt: Opts[Transpiler] =
        Opts.option[Transpiler]("lang", "language to transpile to")
    }

    sealed abstract class JsonInput {
      def read: IO[String]
    }

    object JsonInput {
      case class FromString(asString: String) extends JsonInput {
        def read = moduleIOMonad.pure(asString)
      }
      case class FromPath(path: Path) extends JsonInput {
        def read = readPath(path)
      }
    }

    sealed abstract class JsonMode
    object JsonMode {
      case object Write extends JsonMode
      case class Apply(in: JsonInput) extends JsonMode
      case class Traverse(in: JsonInput) extends JsonMode
    }

    type PathGen = org.bykn.bosatsu.PathGen[IO, Path]
    val PathGen = org.bykn.bosatsu.PathGen

    case class TranspileCommand(
      inputs: PathGen,
      deps: PathGen,
      errColor: Colorize,
      packRes: PackageResolver,
      generator: Transpiler,
      outDir: Path,
      exts: List[Path]) extends MainCommand {

      //case class TranspileOut(outs: Map[PackageName, (List[String], Doc)], base: Path) extends Output
      type Result = Output.TranspileOut

      // TODO this could be configurable, but the default is fine for CPU-bound tasks we run with
      import ExecutionContext.Implicits.global

      def run =
        for {
          ins <- inputs.read
          ds <- deps.read
          pn <- buildPackMap(ins, ds, errColor, packRes)
          (packs, names) = pn
          extStrs <- exts.traverse(readPath)
          data <- generator.renderAll(packs, extStrs)
        } yield Output.TranspileOut(data, outDir)
    }

    case class Evaluate(
      inputs: PathGen,
      mainPackage: MainIdentifier,
      deps: PathGen,
      errColor: Colorize,
      packRes: PackageResolver) extends MainCommand {

      type Result = Output.EvaluationResult

      def runEval: IO[(Evaluation[Any], Output.EvaluationResult)] =
        for {
          ins <- inputs.read
          ds <- deps.read
          pn <- buildPackMap(mainPackage.addIfAbsent(ins), ds, errColor, packRes)
          (packs, names) = pn
          mainPackageNameValue <- mainPackage.getMain(names)
          (mainPackageName, value) = mainPackageNameValue
          out <- if (packs.toMap.contains(mainPackageName)) {
                    val ev = Evaluation(packs, Predef.jvmExternals)

                    val res = value match {
                      case None => ev.evaluateLast(mainPackageName)
                      case Some(ident) => ev.evaluateName(mainPackageName, ident)
                    }

                    res match {
                      case None => moduleIOMonad.raiseError(new Exception("found no main expression"))
                      case Some((eval, tpe)) =>
                        // here is the doc:
                        val memoE = eval.memoize
                        val fn = ev.valueToDoc.toDoc(tpe)
                        val edoc =
                          memoE.map { v =>
                            fn(v) match {
                              case Right(d) => d
                              case Left(err) =>
                                // $COVERAGE-OFF$ unreachable due to being well typed
                                sys.error(s"got illtyped error: $err")
                                // $COVERAGE-ON$
                            }
                          }

                        moduleIOMonad.pure((ev, Output.EvaluationResult(eval, tpe, edoc)))
                    }
                  }
                  else {
                    moduleIOMonad.raiseError(new Exception(s"package ${mainPackageName.asString} not found"))
                  }
        } yield out

      def run = runEval.map(_._2)
    }

    case class LetFreeEvaluate(
      inputs: PathGen,
      mainPackage: MainIdentifier,
      deps: PathGen,
      errColor: Colorize,
      packRes: PackageResolver
      ) extends MainCommand {

      type Result = Output.LetFreeEvaluationResult

      def run: IO[Output.LetFreeEvaluationResult] =
        for {
          ins <- inputs.read
          ds <- deps.read
          pn <- buildLetFreePackMap(mainPackage.addIfAbsent(ins), ds, errColor, packRes)
          (packs, names) = pn
          mainPackageNameValue <- mainPackage.getMain(names)
          (mainPackageName, value) = mainPackageNameValue
          out <- if (packs.toMap.contains(mainPackageName)) {
            val ev = LetFreeEvaluation(packs, Predef.jvmExternals)
            val v2j = ev.valueToJson

            val res = value match {
              case None => ev.evaluateLast(mainPackageName)
              case Some(ident) => ev.evaluateName(mainPackageName, ident)
            }

            res match {
              case None => moduleIOMonad.raiseError(new Exception("found no main expression"))
              case Some((ne, tpe, extEnv)) => {

                moduleIOMonad.pure(Output.LetFreeEvaluationResult(ne, tpe, v2j, extEnv))

              }
            }
          }
          else {
            moduleIOMonad.raiseError(new Exception(s"package ${mainPackageName.asString} not found"))
          }
        } yield out
    }

    case class ToJson(
      inputs: PathGen,
      deps: PathGen,
      mode: JsonMode,
      mainPackage: MainIdentifier,
      outputOpt: Option[Path],
      errColor: Colorize,
      packRes: PackageResolver) extends MainCommand {

      type Result = Output.JsonOutput

      private def showError[A](prefix: String, str: String, idx: Int): IO[A] = {
        val errMsg0 = str.substring(idx + 1)
        val errMsg =
          if (errMsg0.length > 20) errMsg0.take(20) + s"... (and ${errMsg0.length - 20} more"
          else errMsg0

        moduleIOMonad.raiseError(
          new Exception(s"$prefix at ${idx + 1}: $errMsg"))
      }


      private def ioJson(io: IO[String]): IO[Json] =
        io.flatMap { jsonString =>
          Json.parserFile.parse(jsonString) match {
            case Parsed.Success(j, idx) =>
              if (idx == jsonString.length) moduleIOMonad.pure(j)
              else showError("unexpected data at the input", jsonString, idx)
            case Parsed.Failure(_, idx, _) =>
              showError("could not parse a JSON record", jsonString, idx)
          }
        }

      def run =
        Evaluate(inputs, mainPackage, deps, errColor, packRes)
          .runEval
          .flatMap { case (ev, res) =>
            val v2j = ev.valueToJson
            def unsupported[A](tpe: rankn.Type, j: JsonEncodingError.UnsupportedType): IO[A] = {
              val tMap = TypeRef.fromTypes(None, tpe :: Nil)
              val path = j.path.init
              val badType = j.path.last
              val pathMsg = path match {
                case Nil => Doc.empty
                case nonE =>
                  val sep = Doc.lineOrSpace + Doc.text("contains") + Doc.lineOrSpace
                  val pd = (Doc.intercalate(sep, nonE.map(tMap(_).toDoc)) + sep + tMap(badType).toDoc).nested(4)
                  pd + Doc.hardLine + Doc.hardLine + Doc.text("but") + Doc.hardLine + Doc.hardLine
              }
              val msg = pathMsg + Doc.text("the type") + Doc.space + tMap(badType).toDoc + Doc.space + Doc.text("isn't supported")
              val tpeStr = msg.render(80)

              moduleIOMonad.raiseError(new Exception(s"cannot convert type to Json: $tpeStr"))
            }

            def process[F[_]: Traverse](io: IO[String], extract: Json => IO[F[Json]], inject: F[Json] => Json): IO[Output.JsonOutput] =
              v2j.valueFnToJsonFn(res.tpe) match {
                case Left(unsup) => unsupported(res.tpe, unsup)
                case Right((arity, fnGen)) =>
                  fnGen(res.value.value) match {
                    case Right(fn) =>
                      ioJson(io)
                        .flatMap(extract)
                        .flatMap { _.traverse {
                          case ary@Json.JArray(items) if items.length == arity =>
                            fn(ary) match {
                              case Left(dataError) =>
                                moduleIOMonad.raiseError[Json](new Exception(s"invalid input json: $dataError"))
                              case Right(json) =>
                                moduleIOMonad.pure(json)
                            }
                          case otherJson =>
                            moduleIOMonad.raiseError[Json](
                              new Exception(s"required a json array of size $arity, found:\n\n${otherJson.render}"))
                          }
                        }
                        .map { fjson =>
                          Output.JsonOutput(inject(fjson), outputOpt)
                        }
                    case Left(valueError) =>
                      // shouldn't happen since value should be well typed
                      moduleIOMonad.raiseError(new Exception(s"unexpected value error: $valueError"))
                  }
              }

            mode match {
              case JsonMode.Write =>
                v2j.toJson(res.tpe) match {
                  case Left(unsup) => unsupported(res.tpe, unsup)
                  case Right(fn) =>
                    fn(res.value.value) match {
                      case Left(valueError) =>
                        moduleIOMonad.raiseError(new Exception(s"unexpected value error: $valueError"))
                      case Right(j) =>
                        moduleIOMonad.pure(Output.JsonOutput(j, outputOpt))
                    }
                }

              case JsonMode.Apply(in) =>
                process[cats.Id](in.read,
                  { json => moduleIOMonad.pure(json) },
                  { json => json })
              case JsonMode.Traverse(in) =>
                process[Vector](in.read,
                  {
                    case Json.JArray(items) => moduleIOMonad.pure(items)
                    case other => moduleIOMonad.raiseError(new Exception(s"require an array or arrays for traverse, found: ${other.getClass}"))
                  },
                  { items => Json.JArray(items) })
            }
          }
    }

    case class TypeCheck(
      inputs: PathGen,
      ifaces: PathGen,
      output: Option[Path],
      ifout: Option[Path],
      errColor: Colorize,
      packRes: PackageResolver) extends MainCommand {

    type Result = Output.CompileOut

    def run =
        for {
          ins <- inputs.read
          ifpaths <- ifaces.read
          ifs <- readInterfaces(ifpaths)
          ins1 <- NonEmptyList.fromList(ins).fold(moduleIOMonad.raiseError[NonEmptyList[Path]](new Exception("no source files found")))(moduleIOMonad.pure(_))
          packPath <- typeCheck(ins1, ifs, errColor, packRes)
          packs = packPath._1
          packList =
              packs.toMap
                .iterator
                .map { case (_, p) => p }
                // TODO currently we recompile predef in every run, so every interface includes
                // predef, we filter that out
                .filter(_.name != PackageName.PredefName)
                .toList
                .sortBy(_.name)
        } yield Output.CompileOut(packList, ifout, output)
    }

    case class RunTests(
      tests: PathGen,
      testPacks: List[MainIdentifier],
      dependencies: PathGen,
      errColor: Colorize,
      packRes: PackageResolver) extends MainCommand {

      type Result = Output.TestOutput

      def run =
        tests.read
          .product(dependencies.read)
          .flatMap { case (testPaths, dependencies) =>
            val tests1 = MainIdentifier.addAnyAbsent(testPacks, testPaths)
              if (tests1.isEmpty && dependencies.isEmpty) {
                moduleIOMonad.raiseError(new Exception("no test sources or test dependencies"))
              }
              else {
                val typeChecked = buildPackMap(tests1, dependencies, errColor, packRes)

                val withTestPackNames = typeChecked
                  .flatMap { case (packs, nameMap) =>

                    testPacks.traverse(_.getMain(nameMap))
                      .map { testPackNames: List[(PackageName, Option[Identifier])] =>
                        (packs, nameMap, testPackNames.map(_._1))
                      }
                  }

                withTestPackNames.map { case (packs, nameMap, testPackNames) =>
                  val testIt: Iterator[PackageName] =
                    if (testPacks.isEmpty) {
                      // if there are no given files or packages to test, assume
                      // we test all the files
                      nameMap.iterator.map(_._2)
                    }
                    else {
                      // otherwise we have a specific list packages/files to test
                      testPackNames.iterator
                    }

                  val testPackages: List[PackageName] =
                    testIt
                      .toList
                      .sorted
                      .distinct
                  val ev = Evaluation(packs, Predef.jvmExternals)
                  val res0 = testPackages.map { p => (p, ev.evalTest(p)) }
                  val res =
                    if (testPacks.isEmpty) res0.filter { case (_, testRes) => testRes.isDefined }
                    else res0

                  Output.TestOutput(res, errColor)
                }
              }
          }
    }

    def errors(msgs: List[String]): Try[Nothing] =
      Failure(new Exception(msgs.mkString("\n######\n")))

    def toTry[A](v: ValidatedNel[ParseError, A], color: Colorize): Try[A] =
      v match {
        case Validated.Valid(a) => Success(a)
        case Validated.Invalid(errs) =>
          val msgs = errs.toList.flatMap {
            case ParseError.PartialParse(pp, path) =>
              // we should never be partial here
              val (r, c) = pp.locations.toLineCol(pp.position).get
              val ctx = pp.locations.showContext(pp.position, 2, color).get
              List(s"failed to parse completely $path at line ${r + 1}, column ${c + 1}",
                  ctx.render(80))
            case ParseError.ParseFailure(pf, path) =>
              // we should never be partial here
              val (r, c) = pf.locations.toLineCol(pf.position).get
              val ctx = pf.locations.showContext(pf.position, 2, color).get
              List(s"failed to parse $path at line ${r + 1}, column ${c + 1}",
                  ctx.render(80))
            case ParseError.FileError(path, err) =>
              err match {
                case e if e.getClass.getName == "java.nio.file.NoSuchFileException" =>
                  // This class isn't present in scalajs, use the String
                  List(s"file not found: $path")
                case _ =>
                  List(s"failed to parse $path",
                      err.getMessage,
                      err.getClass.toString)
              }
          }
        errors(msgs)
      }

    val opts: Opts[MainCommand] = {

      def argFromParser[A](p: P[A], defmeta: String, typeName: String, suggestion: String): Argument[A] =
        new Argument[A] {
          def defaultMetavar: String = defmeta
          def read(string: String): ValidatedNel[String, A] =
            p.parse(string) match {
              case Parsed.Success(a, l) if l == string.length => Validated.valid(a)
              case _ =>
                val sugSpace = if (suggestion.nonEmpty) s" $suggestion" else ""
                Validated.invalidNel(s"could not parse $string as a $typeName." + sugSpace)
            }
        }

      implicit val argPack: Argument[PackageName] =
        argFromParser(PackageName.parser, "packageName", "package name", "Must be capitalized strings separated by /")

      implicit val argValue: Argument[(PackageName, Option[Bindable])] = {
        import fastparse.all._
        argFromParser(P(PackageName.parser ~ ("::" ~ Identifier.bindableParser).?),
          "valueIdent",
          "package or package::name",
          "Must be a package name with an optional :: value, e.g. Foo/Bar or Foo/Bar::baz.")
      }

      def toList[A](neo: Opts[NonEmptyList[A]]): Opts[List[A]] =
        neo.orNone.map {
          case None => Nil
          case Some(ne) => ne.toList
        }

      implicit val argColor: Argument[Colorize] =
        new Argument[Colorize] {
          def defaultMetavar: String = "color"
          def read(str: String): ValidatedNel[String, Colorize] =
            str.toLowerCase match {
              case "none" => Validated.valid(Colorize.None)
              case "ansi" => Validated.valid(Colorize.Console)
              case "html" => Validated.valid(Colorize.HmtlFont)
              case other => Validated.invalidNel(s"unknown colorize: $other, expected: none, ansi or html")
            }
        }

      def pathGen(arg: String, help: String, ext: String): Opts[PathGen] = {
        val direct = toList(Opts.options[Path](arg, help = help))
          .map { paths => paths.foldMap(PathGen.Direct[IO, Path](_): PathGen) }

        unfoldDir match {
          case None => direct
          case Some(unfold) =>
            val select = hasExtension(ext)
            val child1 = toList(Opts.options[Path](arg + "_dir", help = s"all $help in directory"))
              .map { paths =>
                paths.foldMap(PathGen.ChildrenOfDir[IO, Path](_, select, false, unfold): PathGen)
              }
            val childMany = toList(Opts.options[Path](arg + "_all_subdir", help = s"all $help recursively in all directories"))
              .map { paths =>
                paths.foldMap(PathGen.ChildrenOfDir[IO, Path](_, select, true, unfold): PathGen)
              }

            (direct, child1, childMany).mapN { (a, b, c) =>
              (a :: b :: c :: Nil).combineAll
            }
        }
      }


      val srcs = pathGen("input", help = "input source files", ".bosatsu")
      val ifaces = pathGen("interface", help = "interface files", ".bosatsig")
      val includes = pathGen("include", help = "compiled packages to include files", ".bosatsu_package")

      val colorOpt = Opts.option[Colorize]("color", help = "colorize mode: none, ansi or html")
        .orElse(Opts(Colorize.Console))

      val mainP =
          MainIdentifier.opts(
            Opts.option[(PackageName, Option[Bindable])]("main", help = "main value to evaluate (package name or full identifier to a value)"),
            Opts.option[Path]("main_file", help = "file containing the main package to evaluate"))

      val testP =
          MainIdentifier.list(
            toList(Opts.options[PackageName]("test_package", help = "package for which to run tests").map(_.map((_, None)))),
            toList(Opts.options[Path]("test_file", help = "file containing the package for which to run tests")))

      val outputPath = Opts.option[Path]("output", help = "output path")
      val interfaceOutputPath = Opts.option[Path]("interface_out", help = "interface output path")

      val packRoot =
        Opts.options[Path](
          "package_root",
          help = "for implicit package names, consider these paths as roots")

      val packSearch =
        resolvePath match {
          case None => Opts(None)
          case some@Some(_) =>
            Opts.flag("search", help = "if set, we search the package_roots for imports not explicitly given")
              .orFalse
              .map {
                case true => some
                case false => None
              }
        }

      val packRes: Opts[PackageResolver] =
        (packRoot.product(packSearch))
          .orNone
          .map {
            case None => PackageResolver.ExplicitOnly
            case Some((paths, search)) => PackageResolver.LocalRoots(paths, search)
          }

      // type-checking and writing protos should be explicit. search option isn't supported
      val noSearchRes: Opts[PackageResolver] =
        packRoot
          .orNone
          .map {
            case None => PackageResolver.ExplicitOnly
            case Some(paths) => PackageResolver.LocalRoots(paths, None)
          }

      val jsonCommand = {
        def toJsonOpt(modeOpt: Opts[JsonMode]) =
          (srcs, includes, modeOpt, mainP, outputPath.orNone, colorOpt, packRes)
            .mapN(ToJson(_, _, _, _, _, _, _))

        val input: Opts[JsonInput] =
          Opts.option[Path]("json_input", help = "json input path").map(JsonInput.FromPath(_))
            .orElse(Opts.option[String]("json_string", help = "json string argument").map(JsonInput.FromString(_)))

        val applyInput = input.map(JsonMode.Apply(_))
        val traverseInput = input.map(JsonMode.Traverse(_))

        val subs = Opts.subcommand("write", "write a bosatsu expression into json")(toJsonOpt(Opts(JsonMode.Write)))
          .orElse(Opts.subcommand("apply", "apply a bosatsu function to a json array argument list")(toJsonOpt(applyInput)))
          .orElse(Opts.subcommand("traverse", "apply a bosatsu function to each element of an array or each value in an object")(toJsonOpt(traverseInput)))

        Opts.subcommand("json", "json writing and transformation tools")(subs)
      }

      val transpileOpt = (srcs, includes, colorOpt, packRes, Transpiler.opt,
        Opts.option[Path]("outdir", help = "directory to write all output into"),
        Opts.options[Path]("externals", help = "external descriptors the transpiler uses to rewrite external defs").orEmpty)
        .mapN(TranspileCommand(_, _, _, _, _, _, _))
      val evalOpt = (srcs, mainP, includes, colorOpt, packRes)
        .mapN(Evaluate(_, _, _, _, _))
      val typeCheckOpt = (srcs, ifaces, outputPath.orNone, interfaceOutputPath.orNone, colorOpt, noSearchRes)
        .mapN(TypeCheck(_, _, _, _, _, _))
      val testOpt = (srcs, testP, includes, colorOpt, packRes)
        .mapN(RunTests(_, _, _, _, _))

      Opts.subcommand("eval", "evaluate an expression and print the output")(evalOpt)
        .orElse(Opts.subcommand("type-check", "type check a set of packages")(typeCheckOpt))
        .orElse(Opts.subcommand("test", "test a set of bosatsu modules")(testOpt))
        .orElse(jsonCommand)
        .orElse(Opts.subcommand("transpile", "transpile bosatsu into another language")(transpileOpt))
    }

    def command: Command[MainCommand] =
      Command("bosatsu", "a total and functional programming language")(opts)
  }

}<|MERGE_RESOLUTION|>--- conflicted
+++ resolved
@@ -68,8 +68,8 @@
     case class EvaluationResult(value: Eval[Value], tpe: rankn.Type, doc: Eval[Doc]) extends Output
     case class JsonOutput(json: Json, output: Option[Path]) extends Output
     case class CompileOut(packList: List[Package.Typed[Any]], ifout: Option[Path], output: Option[Path]) extends Output
-<<<<<<< HEAD
-    case class TranspileOut(outs: Map[PackageName, (NonEmptyList[String], Doc)], base: Path) extends Output
+
+    case class TranspileOut(outs: List[(NonEmptyList[String], Doc)], base: Path) extends Output
     case class LetFreeEvaluationResult(lfe: LetFreeExpression, tpe: rankn.Type, v2j: ValueToJson, extEnv: Map[Identifier, Eval[Value]]) extends Output {
       def unsupported(tpe: rankn.Type, j: JsonEncodingError.UnsupportedType): String = {
         val tMap = TypeRef.fromTypes(None, tpe :: Nil)
@@ -89,9 +89,6 @@
         }
       }
     }
-=======
-    case class TranspileOut(outs: List[(NonEmptyList[String], Doc)], base: Path) extends Output
->>>>>>> e449f03e
   }
 
   sealed abstract class MainCommand {
