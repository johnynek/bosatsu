package org.bykn.bosatsu

import cats.data.{Chain, Validated, ValidatedNel, NonEmptyList}
import cats.{Eval, MonadError, Traverse}
import com.monovore.decline.{Argument, Command, Help, Opts}
import fastparse.all.{P, Parsed}
import org.typelevel.paiges.Doc
import scala.concurrent.ExecutionContext
import scala.util.{ Failure, Success, Try }

import LocationMap.Colorize
import IorMethods.IorExtension

import Identifier.Bindable

import cats.implicits._

/**
 * This is an implementation of the CLI tool where Path is abstracted.
 * The idea is to allow it to be testable and usable in scalajs where
 * we don't have file-IO
 */
abstract class MainModule[IO[_]](implicit val moduleIOMonad: MonadError[IO, Throwable]) {
  type Path

  implicit def pathArg: Argument[Path]

  def readPath(p: Path): IO[String]

  def readPackages(paths: List[Path]): IO[List[Package.Typed[Unit]]]

  def readInterfaces(paths: List[Path]): IO[List[Package.Interface]]

  /**
   * given an ordered list of prefered roots, if a packFile starts
   * with one of these roots, return a PackageName based on the rest
   */
  def pathPackage(roots: List[Path], packFile: Path): Option[PackageName]

  /**
   * Modules optionally have the capability to combine paths into
   * a tree
   */
  def resolvePath: Option[(Path, PackageName) => IO[Option[Path]]]

  /**
   * some modules have paths that form directory trees
   *
   * if the given path is a directory, return Some and
   * all the first children.
   */
  def unfoldDir: Option[Path => IO[Option[IO[List[Path]]]]]

  def hasExtension(str: String): Path => Boolean

  //////////////////////////////
  // Below here are concrete and should not use override
  //////////////////////////////

  final def run(args: List[String]): Either[Help, IO[Output]] =
    MainCommand.command
      .parse(args.toList)
      .map(_.run.widen)

  sealed abstract class Output
  object Output {
    case class TestOutput(tests: List[(PackageName, Option[Eval[Test]])], colorize: Colorize) extends Output
    case class EvaluationResult(value: Eval[Value], tpe: rankn.Type, doc: Eval[Doc]) extends Output
    case class JsonOutput(json: Json, output: Option[Path]) extends Output
    case class CompileOut(packList: List[Package.Typed[Any]], ifout: Option[Path], output: Option[Path]) extends Output
    case class TranspileOut(outs: List[(NonEmptyList[String], Doc)], base: Path) extends Output
  }

  sealed abstract class MainCommand {
    type Result <: Output
    def run: IO[Result]
  }

  object MainCommand {
    def parseInputs[F[_]: Traverse](paths: F[Path], packRes: PackageResolver): IO[ValidatedNel[ParseError, F[((Path, LocationMap), Package.Parsed)]]] =
      // we use IO(traverse) so we can accumulate all the errors in parallel easily
      // if do this with parseFile returning an IO, we need to do IO.Par[Validated[...]]
      // and use the composed applicative... too much work for the same result
      paths.traverse { path =>
        val defaultPack = packRes.packageNameFor(path)
        parseFile(Package.parser(defaultPack), path)
          .map(_.map { case (lm, parsed) =>
            ((path, lm), parsed)
          })
      }
      .map(_.sequence)

    private def flatTrav[A, B, C](va: Validated[A, B])(fn: B => IO[Validated[A, C]]): IO[Validated[A, C]] =
      va.traverse(fn).map(_.andThen(identity _))

    /**
     * This parses all the given paths and returns them first, and if the PackageResolver supports
     * it, we look for any missing dependencies that are not already included
     */
    def parseAllInputs(paths: List[Path], included: Set[PackageName], packRes: PackageResolver): IO[ValidatedNel[ParseError, List[((Path, LocationMap), Package.Parsed)]]] =
      parseInputs(paths, packRes)
        .flatMap {
          flatTrav(_) { parsed =>
            val done = included ++ parsed.toList.map(_._2.name)
            val allImports = parsed.toList.flatMap(_._2.imports.map(_.pack))
            val missing: List[PackageName] = allImports.filterNot(done)
            parseTransitivePacks(missing, packRes, done)
              .map(_.map { case (searched, _) => parsed ::: searched.toList })
          }
        }


    type ParseTransResult = ValidatedNel[ParseError, (Chain[((Path, LocationMap), Package.Parsed)], Set[PackageName])]

    private def parseTransitive(
      search: PackageName,
      packRes: PackageResolver,
      done: Set[PackageName]): IO[ParseTransResult] = {

      def maybeRead(p: Path): IO[Option[String]] =
        readPath(p).map(Option(_)).recover { case _ => None }

      val maybeReadPack: IO[Option[(Path, String)]] =
        if (done(search)) {
          moduleIOMonad.pure(Option.empty[(Path, String)])
        }
        else {
          packRes
            .pathFor(search)
            .flatMap(_.traverse { path =>
              readPath(path).map((path, _))
            })
        }

      val optParsed: IO[ValidatedNel[ParseError, Option[((Path, LocationMap), Package.Parsed)]]] =
        maybeReadPack.map { opt =>
          opt.traverse { case (path, str) =>
            val defaultPack = packRes.packageNameFor(path)
            parseString(Package.parser(defaultPack), path, str)
              .map { case (lm, parsed) =>
                ((path, lm), parsed)
              }
          }
        }

      def imports(p: Package.Parsed): List[PackageName] =
        p.imports.map(_.pack)

      val newDone = done + search

      optParsed.flatMap {
        flatTrav(_) {
          case None =>
            moduleIOMonad.pure(
              Validated.valid(
                (Chain.empty[((Path, LocationMap), Package.Parsed)], newDone)
              ): ParseTransResult
            )
          case Some(item@(plm, pack)) =>
            val imps = imports(pack).filterNot(done)
            parseTransitivePacks(imps, packRes, newDone)
              .map(_.map { case (newPacks, newDone) => (item +: newPacks, newDone) })
        }
      }
    }

    private def parseTransitivePacks(
      search: List[PackageName],
      packRes: PackageResolver,
      done: Set[PackageName]): IO[ParseTransResult] =
        search.foldM(Validated.valid((Chain.empty, done)): ParseTransResult) { (prev, impPack) =>
          flatTrav(prev) { case (acc, prevDone) =>
            parseTransitive(impPack, packRes, prevDone)
              .map(_.map {
                case (newPacks, newDone) => (acc ++ newPacks, newDone)
              })
          }
        }

    sealed trait ParseError {
      def showContext(errColor: Colorize): Option[Doc] =
        this match {
          case ParseError.PartialParse(err, _) =>
            err.showContext(errColor)
          case ParseError.ParseFailure(err, _) =>
            err.showContext(errColor)
          case ParseError.FileError(_, _) =>
            None
        }
    }

    object ParseError {
       case class PartialParse[A](error: Parser.Error.PartialParse[A], path: Path) extends ParseError
       case class ParseFailure(error: Parser.Error.ParseFailure, path: Path) extends ParseError
       case class FileError(readPath: Path, error: Throwable) extends ParseError
    }

    def parseString[A](p: P[A], path: Path, str: String): ValidatedNel[ParseError, (LocationMap, A)] =
      Parser.parse(p, str).leftMap { nel =>
        nel.map {
          case pp@Parser.Error.PartialParse(_, _, _) => ParseError.PartialParse(pp, path)
          case pf@Parser.Error.ParseFailure(_, _) => ParseError.ParseFailure(pf, path)
        }
      }

    def parseFile[A](p: P[A], path: Path): IO[ValidatedNel[ParseError, (LocationMap, A)]] =
      parseFileOrError(p, path)
        .map {
          case Right(v) => v
          case Left(err) => Validated.invalidNel(ParseError.FileError(path, err))
        }

    /**
     * If we cannot read the file, return the throwable, else parse
     */
    def parseFileOrError[A](p: P[A], path: Path): IO[Either[Throwable, ValidatedNel[ParseError, (LocationMap, A)]]] =
      readPath(path)
        .attempt
        .map(_.map(parseString(p, path, _)))

    /**
     * like typecheck, but a no-op for empty lists
     */
    def typeCheck0(
      inputs: List[Path],
      ifs: List[Package.Interface],
      errColor: Colorize,
      packRes: PackageResolver
      ): IO[(PackageMap.Inferred, List[(Path, PackageName)])] =
      NonEmptyList.fromList(inputs) match {
        case None =>
          // we should still return the predef
          // if it is not in ifs
          val useInternalPredef =
            !ifs.exists { p: Package.Interface => p.name == PackageName.PredefName }

          if (useInternalPredef) {
            moduleIOMonad.pure((PackageMap.fromIterable(Predef.predefCompiled :: Nil), Nil))
          }
          else {
            moduleIOMonad.pure((PackageMap.empty, Nil))
          }
        case Some(nel) => typeCheck(nel, ifs, errColor, packRes)
      }

    def typeCheck(
      inputs: NonEmptyList[Path],
      ifs: List[Package.Interface],
      errColor: Colorize,
      packRes: PackageResolver
      ): IO[(PackageMap.Inferred, List[(Path, PackageName)])] =
      parseAllInputs(inputs.toList, ifs.map(_.name).toSet, packRes)
        .flatMap { ins =>
          moduleIOMonad.fromTry {
            // Now we have completed all IO, here we do all the checks we need for correctness
            toTry(ins, errColor)
              .flatMap { packs =>
                val sourceMap = PackageMap.buildSourceMap(packs)
                // TODO, we could use applicative, to report both duplicate packages and the other
                // errors
                NonEmptyList.fromList(packs) match {
                  case Some(packs) =>
                    // TODO: this use the number of cores in the threadpool but we could configure
                    // this
                    import ExecutionContext.Implicits.global

                    val packsString = packs.map { case ((path, lm), parsed) => ((path.toString, lm), parsed) }
                    PackageMap.typeCheckParsed[String](packsString, ifs, "predef").strictToValidated match {
                      case Validated.Valid(p) =>
                        val pathToName: List[(Path, PackageName)] =
                          packs.map { case ((path, _), p) => (path, p.name) }.toList
                        Success((p, pathToName))
                      case Validated.Invalid(errs) =>
                        val distinct = errs.toList.distinct
                        errors(distinct.map(_.message(sourceMap, errColor)))
                    }
                  case None =>
                    Success((PackageMap.empty, Nil))
                }
              }
          }
        }

    def buildPackMap(
      srcs: List[Path],
      deps: List[Path],
      errColor: Colorize,
      packRes: PackageResolver): IO[(PackageMap.Typed[Any], List[(Path, PackageName)])] =
        for {
          packs <- readPackages(deps)
          ifaces = packs.map(Package.interfaceOf(_))
          packsList <- typeCheck0(srcs, ifaces, errColor, packRes)
          (thesePacks, lst) = packsList
          packMap = packs.foldLeft(PackageMap.toAnyTyped(thesePacks))(_ + _)
        } yield (packMap, lst)

    /**
     * This allows us to use either a path or packagename to select
     * the main file
     */
    sealed abstract class MainIdentifier {
      def path: Option[Path]
      def addIfAbsent(paths: List[Path]): List[Path] =
        path match {
          case Some(p) if !paths.contains(p) => p :: paths
          case _ => paths
        }
      def getMain(ps: List[(Path, PackageName)]): IO[(PackageName, Option[Bindable])]
    }
    object MainIdentifier {
      case class FromPackage(mainPackage: PackageName, value: Option[Bindable]) extends MainIdentifier {
        def path: Option[Path] = None
        def getMain(ps: List[(Path, PackageName)]): IO[(PackageName, Option[Bindable])] =
          moduleIOMonad.pure((mainPackage, value))
      }
      case class FromFile(mainFile: Path) extends MainIdentifier {
        def path: Option[Path] = Some(mainFile)
        def getMain(ps: List[(Path, PackageName)]): IO[(PackageName, Option[Bindable])] =
          ps.collectFirst { case (path, pn) if path == mainFile => pn } match {
            case None => moduleIOMonad.raiseError(new Exception(s"could not find file $mainFile in parsed sources"))
            case Some(p) => moduleIOMonad.pure((p, None))
          }
      }

      def opts(pnOpts: Opts[(PackageName, Option[Bindable])], fileOpts: Opts[Path]): Opts[MainIdentifier] =
        pnOpts.map { case (p, i) => FromPackage(p, i) }
          .orElse(fileOpts.map(FromFile(_)))

      def list(packs: Opts[List[(PackageName, Option[Bindable])]], files: Opts[List[Path]]): Opts[List[MainIdentifier]] =
        (packs, files).mapN { (ps, fs) =>
          ps.map { case (p, i) => FromPackage(p, i) } ::: fs.map(FromFile(_))
        }

      def addAnyAbsent(ms: List[MainIdentifier], paths: List[Path]): List[Path] = {
        val present = paths.toSet
        val toAdd = ms.iterator.flatMap(_.path).filterNot(present).toList
        toAdd ::: paths
      }
    }

    /**
     * This is a class that names packages based on path
     * and finds packages based on imports
     */
    sealed abstract class PackageResolver {
      def pathFor(name: PackageName): IO[Option[Path]]
      def packageNameFor(path: Path): Option[PackageName]
    }
    object PackageResolver {
      case object ExplicitOnly extends PackageResolver {
        def pathFor(name: PackageName): IO[Option[Path]] = moduleIOMonad.pure(Option.empty[Path])
        def packageNameFor(path: Path): Option[PackageName] = None
      }

      case class LocalRoots(roots: NonEmptyList[Path], optResolvePath: Option[(Path, PackageName) => IO[Option[Path]]]) extends PackageResolver {
        def pathFor(name: PackageName): IO[Option[Path]] =
          optResolvePath match {
            case None => moduleIOMonad.pure(Option.empty[Path])
            case Some(resolvePath) =>
              def step(p: List[Path]): IO[Either[List[Path], Option[Path]]] =
                p match {
                  case Nil =>
                    moduleIOMonad.pure(Right[List[Path], Option[Path]](None))
                  case phead :: ptail =>
                    resolvePath(phead, name).map {
                      case None => Left[List[Path], Option[Path]](ptail)
                      case some@Some(_) => Right[List[Path], Option[Path]](some)
                    }
                }

              moduleIOMonad.tailRecM(roots.toList)(step)
          }

        def packageNameFor(path: Path): Option[PackageName] =
          pathPackage(roots.toList, path)
      }
    }

    sealed abstract class Transpiler(val name: String) {
      def renderAll(pm: PackageMap.Typed[Any], externals: List[String])(implicit ec: ExecutionContext): IO[List[(NonEmptyList[String], Doc)]]
    }
    object Transpiler {
      case object PythonTranspiler extends Transpiler("python") {
        def renderAll(pm: PackageMap.Typed[Any], externals: List[String])(implicit ec: ExecutionContext): IO[List[(NonEmptyList[String], Doc)]] = {
          import codegen.python.PythonGen

          val allExternals = pm.allExternals
          val cmp = MatchlessFromTypedExpr.compile(pm)
          moduleIOMonad.catchNonFatal {
            val parsedExt = externals.map(Parser.unsafeParse(PythonGen.externalParser, _))
            val extMap = parsedExt
              .toList
              .flatten
              .groupBy { case (p, b, _, _) => (p, b) }
              .map {
                case (k, (_, _, m, f) :: Nil) =>
                  (k, (m, f))
                case (k, moreThanOne) =>
                  // TODO this is terrible, we should summarrize all duplicates, or
                  // have an explicit policy of overwriting with the last one
                  throw new IllegalArgumentException(s"expected each package/name to map to just one file, for $k found: $moreThanOne")
              }

<<<<<<< HEAD
            val docs =
              PythonGen.renderAll(cmp, extMap)
                .iterator
                .map { case (k, (path, doc)) =>
                  (path.map(_.name), doc)
                }
                .toList

            // python also needs empty __init__.py files in every parent directory
            def prefixes[A](paths: List[(NonEmptyList[String], A)]): List[(NonEmptyList[String], Doc)] = {
              val inits =
                paths.map { case (path, _) =>
                  val parent = path.init
                  val initPy = parent :+ "__init__.py"
                  NonEmptyList.fromListUnsafe(initPy)
                }
                .toSet

              inits.toList.sorted.map { p => (p, Doc.empty) }
            }

            prefixes(docs) ::: docs
=======
            val exts = extMap.keySet
            val intrinsic = PythonGen.intrinsicValues
            val missingExternals =
              allExternals
                .iterator
                .flatMap { case (p, names) =>
                  val missing = names.filterNot { case n =>
                    exts((p, n)) || intrinsic.get(p).exists(_(n))
                  }

                  if (missing.isEmpty) Nil
                  else (p, missing.sorted) :: Nil
                }
                .toList

            if (missingExternals.isEmpty) {
              PythonGen.renderAll(cmp, extMap)
                .iterator
                .map { case (k, (path, doc)) =>
                  (k, (path.map(_.name), doc))
                }
                .toMap
            }
            else {
              // we need to render this nicer
              val missingDoc =
                missingExternals
                  .sortBy(_._1)
                  .map { case (p, names) =>
                    (Doc.text("package") + Doc.lineOrSpace + Doc.text(p.asString) + Doc.lineOrSpace +
                      Doc.char('[') +
                      Doc.intercalate(Doc.comma + Doc.lineOrSpace, names.map { b => Doc.text(b.sourceCodeRepr) }) + Doc.char(']')
                      ).nested(4)
                  }

              val message = Doc.text("Missing external values:") + (Doc.line + Doc.intercalate(Doc.line, missingDoc)).nested(4)

              throw new IllegalArgumentException(message.renderTrim(80))
            }
>>>>>>> 48df8ec9
          }
        }
      }

      val all: List[Transpiler] = List(PythonTranspiler)

      implicit def argumentForTranspiler: Argument[Transpiler] =
        new Argument[Transpiler] {
          val nameTo = all.iterator.map { t => (t.name, t) }.toMap

          def defaultMetavar: String = "transpiler"
          def read(string: String): ValidatedNel[String, Transpiler] =
            nameTo.get(string) match {
              case Some(t) => Validated.valid(t)
              case None =>
                val keys = nameTo.keys.toList.sorted.mkString(",")
                Validated.invalidNel(s"unknown transpiler: $string, expected one of: $keys")
            }
        }

      val opt: Opts[Transpiler] =
        Opts.option[Transpiler]("lang", "language to transpile to")
    }

    sealed abstract class JsonInput {
      def read: IO[String]
    }

    object JsonInput {
      case class FromString(asString: String) extends JsonInput {
        def read = moduleIOMonad.pure(asString)
      }
      case class FromPath(path: Path) extends JsonInput {
        def read = readPath(path)
      }
    }

    sealed abstract class JsonMode
    object JsonMode {
      case object Write extends JsonMode
      case class Apply(in: JsonInput) extends JsonMode
      case class Traverse(in: JsonInput) extends JsonMode
    }

    type PathGen = org.bykn.bosatsu.PathGen[IO, Path]
    val PathGen = org.bykn.bosatsu.PathGen

    case class TranspileCommand(
      inputs: PathGen,
      deps: PathGen,
      errColor: Colorize,
      packRes: PackageResolver,
      generator: Transpiler,
      outDir: Path,
      exts: List[Path]) extends MainCommand {

      //case class TranspileOut(outs: Map[PackageName, (List[String], Doc)], base: Path) extends Output
      type Result = Output.TranspileOut

      // TODO this could be configurable, but the default is fine for CPU-bound tasks we run with
      import ExecutionContext.Implicits.global

      def run =
        for {
          ins <- inputs.read
          ds <- deps.read
          pn <- buildPackMap(ins, ds, errColor, packRes)
          (packs, names) = pn
          extStrs <- exts.traverse(readPath)
          data <- generator.renderAll(packs, extStrs)
        } yield Output.TranspileOut(data, outDir)
    }

    case class Evaluate(
      inputs: PathGen,
      mainPackage: MainIdentifier,
      deps: PathGen,
      errColor: Colorize,
      packRes: PackageResolver) extends MainCommand {

      type Result = Output.EvaluationResult

      def runEval: IO[(Evaluation[Any], Output.EvaluationResult)] =
        for {
          ins <- inputs.read
          ds <- deps.read
          pn <- buildPackMap(mainPackage.addIfAbsent(ins), ds, errColor, packRes)
          (packs, names) = pn
          mainPackageNameValue <- mainPackage.getMain(names)
          (mainPackageName, value) = mainPackageNameValue
          out <- if (packs.toMap.contains(mainPackageName)) {
                    val ev = Evaluation(packs, Predef.jvmExternals)

                    val res = value match {
                      case None => ev.evaluateLast(mainPackageName)
                      case Some(ident) => ev.evaluateName(mainPackageName, ident)
                    }

                    res match {
                      case None => moduleIOMonad.raiseError(new Exception("found no main expression"))
                      case Some((eval, tpe)) =>
                        // here is the doc:
                        val memoE = eval.memoize
                        val fn = ev.valueToDoc.toDoc(tpe)
                        val edoc =
                          memoE.map { v =>
                            fn(v) match {
                              case Right(d) => d
                              case Left(err) =>
                                // $COVERAGE-OFF$ unreachable due to being well typed
                                sys.error(s"got illtyped error: $err")
                                // $COVERAGE-ON$
                            }
                          }

                        moduleIOMonad.pure((ev, Output.EvaluationResult(eval, tpe, edoc)))
                    }
                  }
                  else {
                    moduleIOMonad.raiseError(new Exception(s"package ${mainPackageName.asString} not found"))
                  }
        } yield out

      def run = runEval.map(_._2)
    }

    case class ToJson(
      inputs: PathGen,
      deps: PathGen,
      mode: JsonMode,
      mainPackage: MainIdentifier,
      outputOpt: Option[Path],
      errColor: Colorize,
      packRes: PackageResolver) extends MainCommand {

      type Result = Output.JsonOutput

      private def showError[A](prefix: String, str: String, idx: Int): IO[A] = {
        val errMsg0 = str.substring(idx + 1)
        val errMsg =
          if (errMsg0.length > 20) errMsg0.take(20) + s"... (and ${errMsg0.length - 20} more"
          else errMsg0

        moduleIOMonad.raiseError(
          new Exception(s"$prefix at ${idx + 1}: $errMsg"))
      }


      private def ioJson(io: IO[String]): IO[Json] =
        io.flatMap { jsonString =>
          Json.parserFile.parse(jsonString) match {
            case Parsed.Success(j, idx) =>
              if (idx == jsonString.length) moduleIOMonad.pure(j)
              else showError("unexpected data at the input", jsonString, idx)
            case Parsed.Failure(_, idx, _) =>
              showError("could not parse a JSON record", jsonString, idx)
          }
        }

      def run =
        Evaluate(inputs, mainPackage, deps, errColor, packRes)
          .runEval
          .flatMap { case (ev, res) =>
            val v2j = ev.valueToJson
            def unsupported[A](tpe: rankn.Type, j: JsonEncodingError.UnsupportedType): IO[A] = {
              val tMap = TypeRef.fromTypes(None, tpe :: Nil)
              val path = j.path.init
              val badType = j.path.last
              val pathMsg = path match {
                case Nil => Doc.empty
                case nonE =>
                  val sep = Doc.lineOrSpace + Doc.text("contains") + Doc.lineOrSpace
                  val pd = (Doc.intercalate(sep, nonE.map(tMap(_).toDoc)) + sep + tMap(badType).toDoc).nested(4)
                  pd + Doc.hardLine + Doc.hardLine + Doc.text("but") + Doc.hardLine + Doc.hardLine
              }
              val msg = pathMsg + Doc.text("the type") + Doc.space + tMap(badType).toDoc + Doc.space + Doc.text("isn't supported")
              val tpeStr = msg.render(80)

              moduleIOMonad.raiseError(new Exception(s"cannot convert type to Json: $tpeStr"))
            }

            def process[F[_]: Traverse](io: IO[String], extract: Json => IO[F[Json]], inject: F[Json] => Json): IO[Output.JsonOutput] =
              v2j.valueFnToJsonFn(res.tpe) match {
                case Left(unsup) => unsupported(res.tpe, unsup)
                case Right((arity, fnGen)) =>
                  fnGen(res.value.value) match {
                    case Right(fn) =>
                      ioJson(io)
                        .flatMap(extract)
                        .flatMap { _.traverse {
                          case ary@Json.JArray(items) if items.length == arity =>
                            fn(ary) match {
                              case Left(dataError) =>
                                moduleIOMonad.raiseError[Json](new Exception(s"invalid input json: $dataError"))
                              case Right(json) =>
                                moduleIOMonad.pure(json)
                            }
                          case otherJson =>
                            moduleIOMonad.raiseError[Json](
                              new Exception(s"required a json array of size $arity, found:\n\n${otherJson.render}"))
                          }
                        }
                        .map { fjson =>
                          Output.JsonOutput(inject(fjson), outputOpt)
                        }
                    case Left(valueError) =>
                      // shouldn't happen since value should be well typed
                      moduleIOMonad.raiseError(new Exception(s"unexpected value error: $valueError"))
                  }
              }

            mode match {
              case JsonMode.Write =>
                v2j.toJson(res.tpe) match {
                  case Left(unsup) => unsupported(res.tpe, unsup)
                  case Right(fn) =>
                    fn(res.value.value) match {
                      case Left(valueError) =>
                        moduleIOMonad.raiseError(new Exception(s"unexpected value error: $valueError"))
                      case Right(j) =>
                        moduleIOMonad.pure(Output.JsonOutput(j, outputOpt))
                    }
                }

              case JsonMode.Apply(in) =>
                process[cats.Id](in.read,
                  { json => moduleIOMonad.pure(json) },
                  { json => json })
              case JsonMode.Traverse(in) =>
                process[Vector](in.read,
                  {
                    case Json.JArray(items) => moduleIOMonad.pure(items)
                    case other => moduleIOMonad.raiseError(new Exception(s"require an array or arrays for traverse, found: ${other.getClass}"))
                  },
                  { items => Json.JArray(items) })
            }
          }
    }

    case class TypeCheck(
      inputs: PathGen,
      ifaces: PathGen,
      output: Option[Path],
      ifout: Option[Path],
      errColor: Colorize,
      packRes: PackageResolver) extends MainCommand {

    type Result = Output.CompileOut

    def run =
        for {
          ins <- inputs.read
          ifpaths <- ifaces.read
          ifs <- readInterfaces(ifpaths)
          ins1 <- NonEmptyList.fromList(ins).fold(moduleIOMonad.raiseError[NonEmptyList[Path]](new Exception("no source files found")))(moduleIOMonad.pure(_))
          packPath <- typeCheck(ins1, ifs, errColor, packRes)
          packs = packPath._1
          packList =
              packs.toMap
                .iterator
                .map { case (_, p) => p }
                // TODO currently we recompile predef in every run, so every interface includes
                // predef, we filter that out
                .filter(_.name != PackageName.PredefName)
                .toList
                .sortBy(_.name)
        } yield Output.CompileOut(packList, ifout, output)
    }

    case class RunTests(
      tests: PathGen,
      testPacks: List[MainIdentifier],
      dependencies: PathGen,
      errColor: Colorize,
      packRes: PackageResolver) extends MainCommand {

      type Result = Output.TestOutput

      def run =
        tests.read
          .product(dependencies.read)
          .flatMap { case (testPaths, dependencies) =>
            val tests1 = MainIdentifier.addAnyAbsent(testPacks, testPaths)
              if (tests1.isEmpty && dependencies.isEmpty) {
                moduleIOMonad.raiseError(new Exception("no test sources or test dependencies"))
              }
              else {
                val typeChecked = buildPackMap(tests1, dependencies, errColor, packRes)

                val withTestPackNames = typeChecked
                  .flatMap { case (packs, nameMap) =>

                    testPacks.traverse(_.getMain(nameMap))
                      .map { testPackNames: List[(PackageName, Option[Identifier])] =>
                        (packs, nameMap, testPackNames.map(_._1))
                      }
                  }

                withTestPackNames.map { case (packs, nameMap, testPackNames) =>
                  val testIt: Iterator[PackageName] =
                    if (testPacks.isEmpty) {
                      // if there are no given files or packages to test, assume
                      // we test all the files
                      nameMap.iterator.map(_._2)
                    }
                    else {
                      // otherwise we have a specific list packages/files to test
                      testPackNames.iterator
                    }

                  val testPackages: List[PackageName] =
                    testIt
                      .toList
                      .sorted
                      .distinct
                  val ev = Evaluation(packs, Predef.jvmExternals)
                  val res0 = testPackages.map { p => (p, ev.evalTest(p)) }
                  val res =
                    if (testPacks.isEmpty) res0.filter { case (_, testRes) => testRes.isDefined }
                    else res0

                  Output.TestOutput(res, errColor)
                }
              }
          }
    }

    def errors(msgs: List[String]): Try[Nothing] =
      Failure(new Exception(msgs.mkString("\n######\n")))

    def toTry[A](v: ValidatedNel[ParseError, A], color: Colorize): Try[A] =
      v match {
        case Validated.Valid(a) => Success(a)
        case Validated.Invalid(errs) =>
          val msgs = errs.toList.flatMap {
            case ParseError.PartialParse(pp, path) =>
              // we should never be partial here
              val (r, c) = pp.locations.toLineCol(pp.position).get
              val ctx = pp.locations.showContext(pp.position, 2, color).get
              List(s"failed to parse completely $path at line ${r + 1}, column ${c + 1}",
                  ctx.render(80))
            case ParseError.ParseFailure(pf, path) =>
              // we should never be partial here
              val (r, c) = pf.locations.toLineCol(pf.position).get
              val ctx = pf.locations.showContext(pf.position, 2, color).get
              List(s"failed to parse $path at line ${r + 1}, column ${c + 1}",
                  ctx.render(80))
            case ParseError.FileError(path, err) =>
              err match {
                case e if e.getClass.getName == "java.nio.file.NoSuchFileException" =>
                  // This class isn't present in scalajs, use the String
                  List(s"file not found: $path")
                case _ =>
                  List(s"failed to parse $path",
                      err.getMessage,
                      err.getClass.toString)
              }
          }
        errors(msgs)
      }

    val opts: Opts[MainCommand] = {

      def argFromParser[A](p: P[A], defmeta: String, typeName: String, suggestion: String): Argument[A] =
        new Argument[A] {
          def defaultMetavar: String = defmeta
          def read(string: String): ValidatedNel[String, A] =
            p.parse(string) match {
              case Parsed.Success(a, l) if l == string.length => Validated.valid(a)
              case _ =>
                val sugSpace = if (suggestion.nonEmpty) s" $suggestion" else ""
                Validated.invalidNel(s"could not parse $string as a $typeName." + sugSpace)
            }
        }

      implicit val argPack: Argument[PackageName] =
        argFromParser(PackageName.parser, "packageName", "package name", "Must be capitalized strings separated by /")

      implicit val argValue: Argument[(PackageName, Option[Bindable])] = {
        import fastparse.all._
        argFromParser(P(PackageName.parser ~ ("::" ~ Identifier.bindableParser).?),
          "valueIdent",
          "package or package::name",
          "Must be a package name with an optional :: value, e.g. Foo/Bar or Foo/Bar::baz.")
      }

      def toList[A](neo: Opts[NonEmptyList[A]]): Opts[List[A]] =
        neo.orNone.map {
          case None => Nil
          case Some(ne) => ne.toList
        }

      implicit val argColor: Argument[Colorize] =
        new Argument[Colorize] {
          def defaultMetavar: String = "color"
          def read(str: String): ValidatedNel[String, Colorize] =
            str.toLowerCase match {
              case "none" => Validated.valid(Colorize.None)
              case "ansi" => Validated.valid(Colorize.Console)
              case "html" => Validated.valid(Colorize.HmtlFont)
              case other => Validated.invalidNel(s"unknown colorize: $other, expected: none, ansi or html")
            }
        }

      def pathGen(arg: String, help: String, ext: String): Opts[PathGen] = {
        val direct = toList(Opts.options[Path](arg, help = help))
          .map { paths => paths.foldMap(PathGen.Direct[IO, Path](_): PathGen) }

        unfoldDir match {
          case None => direct
          case Some(unfold) =>
            val select = hasExtension(ext)
            val child1 = toList(Opts.options[Path](arg + "_dir", help = s"all $help in directory"))
              .map { paths =>
                paths.foldMap(PathGen.ChildrenOfDir[IO, Path](_, select, false, unfold): PathGen)
              }
            val childMany = toList(Opts.options[Path](arg + "_all_subdir", help = s"all $help recursively in all directories"))
              .map { paths =>
                paths.foldMap(PathGen.ChildrenOfDir[IO, Path](_, select, true, unfold): PathGen)
              }

            (direct, child1, childMany).mapN { (a, b, c) =>
              (a :: b :: c :: Nil).combineAll
            }
        }
      }


      val srcs = pathGen("input", help = "input source files", ".bosatsu")
      val ifaces = pathGen("interface", help = "interface files", ".bosatsig")
      val includes = pathGen("include", help = "compiled packages to include files", ".bosatsu_package")

      val colorOpt = Opts.option[Colorize]("color", help = "colorize mode: none, ansi or html")
        .orElse(Opts(Colorize.Console))

      val mainP =
          MainIdentifier.opts(
            Opts.option[(PackageName, Option[Bindable])]("main", help = "main value to evaluate (package name or full identifier to a value)"),
            Opts.option[Path]("main_file", help = "file containing the main package to evaluate"))

      val testP =
          MainIdentifier.list(
            toList(Opts.options[PackageName]("test_package", help = "package for which to run tests").map(_.map((_, None)))),
            toList(Opts.options[Path]("test_file", help = "file containing the package for which to run tests")))

      val outputPath = Opts.option[Path]("output", help = "output path")
      val interfaceOutputPath = Opts.option[Path]("interface_out", help = "interface output path")

      val packRoot =
        Opts.options[Path](
          "package_root",
          help = "for implicit package names, consider these paths as roots")

      val packSearch =
        resolvePath match {
          case None => Opts(None)
          case some@Some(_) =>
            Opts.flag("search", help = "if set, we search the package_roots for imports not explicitly given")
              .orFalse
              .map {
                case true => some
                case false => None
              }
        }

      val packRes: Opts[PackageResolver] =
        (packRoot.product(packSearch))
          .orNone
          .map {
            case None => PackageResolver.ExplicitOnly
            case Some((paths, search)) => PackageResolver.LocalRoots(paths, search)
          }

      // type-checking and writing protos should be explicit. search option isn't supported
      val noSearchRes: Opts[PackageResolver] =
        packRoot
          .orNone
          .map {
            case None => PackageResolver.ExplicitOnly
            case Some(paths) => PackageResolver.LocalRoots(paths, None)
          }

      val jsonCommand = {
        def toJsonOpt(modeOpt: Opts[JsonMode]) =
          (srcs, includes, modeOpt, mainP, outputPath.orNone, colorOpt, packRes)
            .mapN(ToJson(_, _, _, _, _, _, _))

        val input: Opts[JsonInput] =
          Opts.option[Path]("json_input", help = "json input path").map(JsonInput.FromPath(_))
            .orElse(Opts.option[String]("json_string", help = "json string argument").map(JsonInput.FromString(_)))

        val applyInput = input.map(JsonMode.Apply(_))
        val traverseInput = input.map(JsonMode.Traverse(_))

        val subs = Opts.subcommand("write", "write a bosatsu expression into json")(toJsonOpt(Opts(JsonMode.Write)))
          .orElse(Opts.subcommand("apply", "apply a bosatsu function to a json array argument list")(toJsonOpt(applyInput)))
          .orElse(Opts.subcommand("traverse", "apply a bosatsu function to each element of an array or each value in an object")(toJsonOpt(traverseInput)))

        Opts.subcommand("json", "json writing and transformation tools")(subs)
      }

      val transpileOpt = (srcs, includes, colorOpt, packRes, Transpiler.opt,
        Opts.option[Path]("outdir", help = "directory to write all output into"),
        Opts.options[Path]("externals", help = "external descriptors the transpiler uses to rewrite external defs").orEmpty)
        .mapN(TranspileCommand(_, _, _, _, _, _, _))
      val evalOpt = (srcs, mainP, includes, colorOpt, packRes)
        .mapN(Evaluate(_, _, _, _, _))
      val typeCheckOpt = (srcs, ifaces, outputPath.orNone, interfaceOutputPath.orNone, colorOpt, noSearchRes)
        .mapN(TypeCheck(_, _, _, _, _, _))
      val testOpt = (srcs, testP, includes, colorOpt, packRes)
        .mapN(RunTests(_, _, _, _, _))

      Opts.subcommand("eval", "evaluate an expression and print the output")(evalOpt)
        .orElse(Opts.subcommand("type-check", "type check a set of packages")(typeCheckOpt))
        .orElse(Opts.subcommand("test", "test a set of bosatsu modules")(testOpt))
        .orElse(jsonCommand)
        .orElse(Opts.subcommand("transpile", "transpile bosatsu into another language")(transpileOpt))
    }

    def command: Command[MainCommand] =
      Command("bosatsu", "a total and functional programming language")(opts)
  }

}<|MERGE_RESOLUTION|>--- conflicted
+++ resolved
@@ -401,30 +401,6 @@
                   throw new IllegalArgumentException(s"expected each package/name to map to just one file, for $k found: $moreThanOne")
               }
 
-<<<<<<< HEAD
-            val docs =
-              PythonGen.renderAll(cmp, extMap)
-                .iterator
-                .map { case (k, (path, doc)) =>
-                  (path.map(_.name), doc)
-                }
-                .toList
-
-            // python also needs empty __init__.py files in every parent directory
-            def prefixes[A](paths: List[(NonEmptyList[String], A)]): List[(NonEmptyList[String], Doc)] = {
-              val inits =
-                paths.map { case (path, _) =>
-                  val parent = path.init
-                  val initPy = parent :+ "__init__.py"
-                  NonEmptyList.fromListUnsafe(initPy)
-                }
-                .toSet
-
-              inits.toList.sorted.map { p => (p, Doc.empty) }
-            }
-
-            prefixes(docs) ::: docs
-=======
             val exts = extMap.keySet
             val intrinsic = PythonGen.intrinsicValues
             val missingExternals =
@@ -441,12 +417,27 @@
                 .toList
 
             if (missingExternals.isEmpty) {
-              PythonGen.renderAll(cmp, extMap)
+              val docs = PythonGen.renderAll(cmp, extMap)
                 .iterator
-                .map { case (k, (path, doc)) =>
-                  (k, (path.map(_.name), doc))
+                .map { case (_, (path, doc)) =>
+                  (path.map(_.name), doc)
                 }
-                .toMap
+                .toList
+
+              // python also needs empty __init__.py files in every parent directory
+              def prefixes[A](paths: List[(NonEmptyList[String], A)]): List[(NonEmptyList[String], Doc)] = {
+                val inits =
+                  paths.map { case (path, _) =>
+                    val parent = path.init
+                    val initPy = parent :+ "__init__.py"
+                    NonEmptyList.fromListUnsafe(initPy)
+                  }
+                  .toSet
+
+                inits.toList.sorted.map { p => (p, Doc.empty) }
+              }
+
+              prefixes(docs) ::: docs
             }
             else {
               // we need to render this nicer
@@ -464,7 +455,6 @@
 
               throw new IllegalArgumentException(message.renderTrim(80))
             }
->>>>>>> 48df8ec9
           }
         }
       }
