--- conflicted
+++ resolved
@@ -101,9 +101,6 @@
       case _ => false
     }
 
-<<<<<<< HEAD
-  private val varSubMap: Map[Variance, List[Variance]] = {
-=======
   def validApply[A](left: Kind, right: Kind, onTypeErr: => A)(onSubsumeFail: Cons => A): Either[A, Kind] =
     left match {
       case cons@Cons(Kind.Arg(_, lhs), res) =>
@@ -112,8 +109,7 @@
       case Kind.Type => Left(onTypeErr)
     }
 
-  private val varMap: Map[(Variance, Boolean), List[Variance]] = {
->>>>>>> a7408239
+  private val varSubMap: Map[Variance, List[Variance]] = {
     import Variance._
     val pList = phantom :: Nil
     val contraP = contra :: pList
