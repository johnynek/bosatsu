--- conflicted
+++ resolved
@@ -321,15 +321,9 @@
           case other => sys.error(s"expected test value: $other")
         }
 
-<<<<<<< HEAD
-      toType[Test](ea.value, tpe) { (any, dt, rec) =>
-        if (dt.packageName == Predef.packageName) {
-          dt.name.ident.asString match {
-=======
       tpe match {
         case Type.TyConst(Type.Const.Defined(Predef.Name, tn)) =>
-          tn match {
->>>>>>> 390be5e9
+          tn.ident.asString match {
             case "Assertion" =>
               Some(toAssert(ea.value))
             case "Test" =>
@@ -715,38 +709,6 @@
     Eval.now(loop(arity, Nil))
   }
 
-<<<<<<< HEAD
-  private def definedToJson(a: Value, dt: rankn.DefinedType[Any], rec: (Value, Type) => Option[Json]): Option[Json] = if (dt.packageName == Predef.packageName) {
-      (dt.name.ident.asString, a) match {
-        case ("Option", VOption(None)) => Some(Json.JNull)
-        case ("Option", VOption(Some(v))) =>
-          dt.constructors match {
-            case _ :: ((Constructor("Some"), (_, t) :: Nil, _)) :: Nil =>
-              rec(v, t)
-            case other =>
-              sys.error(s"expect to find Some constructor for $v: $other")
-          }
-        case ("String", Str(s)) =>
-          Some(Json.JString(s))
-        case ("Bool", True) =>
-          Some(Json.JBool(true))
-        case ("Bool", False) =>
-          Some(Json.JBool(false))
-        case ("Int", VInt(v)) =>
-          Some(Json.JNumberStr(v.toString))
-        case ("List", VList(vs)) =>
-          // convert the list into a JArray
-          val tpe = dt.constructors match {
-            case _ :: ((Constructor("NonEmptyList"), (_, t) :: (_, _) :: Nil, _)) :: Nil => t
-            case other => sys.error(s"unexpected constructors for list: $other")
-          }
-
-          vs.toVector
-            .traverse { v => rec(v, tpe) }
-            .map(Json.JArray(_))
-        case (tname, other) =>
-          sys.error(s"unknown predef type: $tname: $other")
-=======
   /**
    * Convert a typechecked value to Json
    * this code ASSUMES the type is correct. If not, we may throw or return
@@ -758,7 +720,6 @@
         case Type.UnitType | Type.OptionT(_) => true
         case Type.ForAll(_, inner) => canEncodeToNull(inner)
         case _ => false
->>>>>>> 390be5e9
       }
     tpe match {
       case Type.IntType =>
@@ -776,14 +737,6 @@
             sys.error(s"invalid cast to Boolean: $other")
             // $COVERAGE-ON$
         }
-<<<<<<< HEAD
-
-      vp.flatMap { case (variant, prod) =>
-        val cons = dt.constructors
-        cons.lift(variant).flatMap { case (_, params, _) =>
-          prod.toList.zip(params).traverse { case (a1, (bn, t)) =>
-            rec(a1, t).map((bn.asString, _))
-=======
       case Type.UnitType =>
         // encode this as null
         Some(Json.JNull)
@@ -795,7 +748,6 @@
             case VOption(None) => Some(Json.JArray(Vector.empty))
             case VOption(Some(a)) =>
               toJson(a, tpe).map { j => Json.JArray(Vector(j)) }
->>>>>>> 390be5e9
           }
         }
         else {
@@ -838,43 +790,21 @@
         val optDt = Type.rootConst(tpe)
           .flatMap {
             case Type.TyConst(Type.Const.Defined(pn, n)) =>
-              defined(pn, TypeName(n))
-          }
-
-<<<<<<< HEAD
-  def toJson(a: Value, tpe: Type): Option[Json] =
-    toType[Json](a, tpe)(definedToJson(_, _, _))
-
-  def toType[T](a: Value, t: Type)(fn: (Value, rankn.DefinedType[Any], (Value, Type) => Option[T]) => Option[T]): Option[T] = {
-    def defined(pn: PackageName, t: TypeName): Option[rankn.DefinedType[Any]] =
-      for {
-        pack <- pm.toMap.get(pn)
-        dt <- pack.program.types.getType(pn, t)
-      } yield dt
-
-    /*
-     * TODO we are ignoring any applied types here which we will need to set.
-     * the correct way is to accumulate a type environment of Map[Var.Bound, Type]
-     * and pass that down, but currently no tests expose this issue so letting
-     * it lurk for now
-     */
-    Type.rootConst(t).flatMap {
-      case Type.TyConst(Type.Const.Defined(pn, n)) =>
-        defined(pn, n)
-=======
+              defined(pn, n)
+          }
+
         (vp, optDt).mapN { case ((variant, prod), dt) =>
           val cons = dt.constructors
           val (_, targs) = Type.applicationArgs(tpe)
           val replaceMap = dt.typeParams.zip(targs).toMap
           cons.lift(variant).flatMap { case (_, params, _) =>
-            prod.toList.zip(params).traverse { case (a1, (ParamName(pn), t)) =>
-              toJson(a1, Type.substituteVar(t, replaceMap)).map((pn, _))
+            prod.toList.zip(params).traverse { case (a1, (pn, t)) =>
+              toJson(a1, Type.substituteVar(t, replaceMap)).map((pn.asString, _))
             }
           }
         }
         .flatten
         .map { ps => Json.JObject(ps) }
->>>>>>> 390be5e9
     }
   }
 
