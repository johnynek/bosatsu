--- conflicted
+++ resolved
@@ -280,12 +280,8 @@
   import Evaluation.{Value, Scoped, Env}
   import Value._
 
-<<<<<<< HEAD
   val pm = NormalizePackageMap(inferredPm).normalizePackageMap
-  def evaluate(p: PackageName, varName: String): Option[(Eval[Value], Type)] =
-=======
   def evaluate(p: PackageName, varName: Identifier): Option[(Eval[Value], Type)] =
->>>>>>> 1c0841fa
     pm.toMap.get(p).map { pack =>
       val (s, t) = eval((pack, Left(varName)))
       (s.inEnv(Map.empty), t)
@@ -342,23 +338,13 @@
       }
     }
 
-<<<<<<< HEAD
-  private type Ref = Either[String, TypedExpr[(Declaration, Normalization.NormalExpressionTag)]]
+  private type Ref = Either[Identifier, TypedExpr[(Declaration, Normalization.NormalExpressionTag)]]
 
   private def evalBranch(
     tpe: Type,
-    branches: NonEmptyList[(Pattern[(PackageName, ConstructorName), Type], TypedExpr[(Declaration, Normalization.NormalExpressionTag)])],
+    branches: NonEmptyList[(Pattern[(PackageName, Constructor), Type], TypedExpr[(Declaration, Normalization.NormalExpressionTag)])],
     p: Package.Normalized,
     recurse: ((Package.Normalized, Ref)) => (Scoped, Type)): (Value, Env) => Eval[Value] = {
-=======
-  private type Ref = Either[Identifier, TypedExpr[Declaration]]
-
-  private def evalBranch(
-    tpe: Type,
-    branches: NonEmptyList[(Pattern[(PackageName, Constructor), Type], TypedExpr[Declaration])],
-    p: Package.Inferred,
-    recurse: ((Package.Inferred, Ref)) => (Scoped, Type)): (Value, Env) => Eval[Value] = {
->>>>>>> 1c0841fa
       val dtConst@Type.TyConst(Type.Const.Defined(pn0, tn)) =
         Type.rootConst(tpe).getOrElse(sys.error(s"failure to get type: $tpe")) // this is safe because it has type checked
 
