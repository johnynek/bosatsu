package org.bykn.bosatsu

import cats.Eval
import org.bykn.bosatsu.rankn.Type
import scala.collection.mutable.{Map => MMap}

import cats.implicits._

import Identifier.Bindable

abstract class AbstractEvaluation[T, V] {
  val pm: PackageMap.Typed[T]
  val externals: Externals
  type F[A] = List[(Bindable, A)]
  def evaluateExpressions(
      exprs: F[Matchless.Expr],
      evalFn: (PackageName, Identifier) => Eval[V]
  ): F[Eval[V]]
  def wrapValue(value: Value): V
  def evalV(v: V): Value

  /**
   * Holds the final value of the environment for each Package
   */
  private[this] val envCache: MMap[PackageName, Map[Identifier, Eval[V]]] =
    MMap.empty

  private def externalEnv(p: Package.Typed[T]): Map[Identifier, Eval[Value]] = {
    val externalNames = p.program.externalDefs
    externalNames.iterator.map { n =>
      val tpe = p.program.types.getValue(p.name, n) match {
        case Some(t) => t
        case None =>
          // $COVERAGE-OFF$
          // should never happen due to typechecking
          sys.error(s"from ${p.name} import unknown external def: $n")
          // $COVERAGE-ON$
      }
      externals.toMap.get((p.name, n.asString)) match {
        case Some(ext) => (n, Eval.later(ext.call(tpe)))
        case None =>
          // $COVERAGE-OFF$
          // should never happen due to typechecking
          sys.error(s"from ${p.name} no External for external def: $n")
          // $COVERAGE-ON$
      }
    }
    .toMap
  }

  private[this] lazy val gdr = pm.getDataRepr

  private def evalLets(thisPack: PackageName, lets: List[(Bindable, RecursionKind, TypedExpr[T])]): List[(Bindable, Eval[V])] = {
    val exprs: List[(Bindable, Matchless.Expr)] =
      rankn.RefSpace
        .allocCounter
        .flatMap { c =>
          lets
            .traverse {
              case (name, rec, te) =>
                Matchless.fromLet(name, rec, te, gdr, c)
                 .map((name, _))
            }
      }
      .run
      .value

    val evalFn: (PackageName, Identifier) => Eval[V] =
      { (p, i) =>
        if (p == thisPack) Eval.defer(evaluate(p)(i))
        else evaluate(p)(i)
      }

<<<<<<< HEAD
    evaluateExpressions(exprs, evalFn)
=======
    type F[A] = List[(Bindable, A)]
    val ffunc = cats.Functor[List].compose(cats.Functor[(Bindable, *)])
    MatchlessToValue.traverse[F](exprs)(evalFn)(ffunc)
>>>>>>> 0ef69186
  }

  private def evaluate(packName: PackageName): Map[Identifier, Eval[V]] =
    envCache.getOrElseUpdate(packName, {
      val pack = pm.toMap(packName)
      val extMap: Map[Identifier, Eval[V]] =
        externalEnv(pack).mapValues(_.map(wrapValue(_)))
      extMap ++ evalLets(packName, pack.program.lets)
    })

  def evaluateLast(p: PackageName): Option[(Eval[V], Type)] =
    for {
      pack <- pm.toMap.get(p)
      (name, _, tpe) <- pack.program.lets.lastOption
      value <- evaluate(p).get(name)
    } yield (value, tpe.getType)

  // TODO: this only works for lets, not externals
  def evaluateName(p: PackageName, name: Bindable): Option[(Eval[V], Type)] =
    for {
      pack <- pm.toMap.get(p)
      (_, _, tpe) <- pack.program.lets.filter { case (n, _, _) => n == name }.lastOption
      value <- evaluate(p).get(name)
    } yield (value, tpe.getType)

  /**
   * Return the last test, if any, in the package.
   * this is the test that is run when we test
   * the package
   */
  def lastTest(p: PackageName): Option[Eval[V]] =
    for {
      pack <- pm.toMap.get(p)
      (name, _, _) <- Package.testValue(pack)
      value <- evaluate(p).get(name)
    } yield value

  /* TODO: this is useful for debugging, but we should probably test it and write a parser for the
   * list syntax

  def repr: String = {
    val packs = pm.toMap.map { case (_, pack) =>
      Doc.text(s"(package ${pack.name.asString}") +
        (Doc.lineOrSpace + Doc.intercalate(Doc.lineOrSpace,
          pack.program.lets.map { case (b, _, te) =>
            Doc.text(s"(let ${b.asString}") +
              (Doc.lineOrSpace + Doc.text(te.repr) + Doc.text(")")).nested(2)
          })).nested(2) + Doc.char(')')
    }

    Doc.intercalate(Doc.lineOrSpace, packs).render(80)
  }

  */

  def evalTest(ps: PackageName): Option[Eval[Test]] =
    lastTest(ps).map { ea =>
      ea.map(v => Test.fromValue(evalV(v)))
    }

  /**
   * Convert a typechecked value to Json
   * this code ASSUMES the type is correct. If not, we may throw or return
   * incorrect data.
   */
  val valueToJson: ValueToJson = ValueToJson({
    case Type.Const.Defined(pn, t) =>
      for {
        pack <- pm.toMap.get(pn)
        dt <- pack.program.types.getType(pn, t)
      } yield dt
  })

  /**
   * Convert a typechecked value to Doc
   * this code ASSUMES the type is correct. If not, we may throw or return
   * incorrect data.
   */
  val valueToDoc: ValueToDoc = ValueToDoc({
    case Type.Const.Defined(pn, t) =>
      for {
        pack <- pm.toMap.get(pn)
        dt <- pack.program.types.getType(pn, t)
      } yield dt
  })
}

case class Evaluation[T](pm: PackageMap.Typed[T], externals: Externals)
    extends AbstractEvaluation[T, Value] {
  def evalV(v: Value) = v
  def wrapValue(value: Value) = value

  private val ffunc = cats.Functor[List].compose(cats.Functor[(Bindable, ?)])
  def evaluateExpressions(
      exprs: F[Matchless.Expr],
      evalFn: (PackageName, Identifier) => Eval[Value]
  ): F[Eval[Value]] = MatchlessToValue.traverse[F](exprs)(evalFn)(ffunc)
}

case class ExprEvaluation[T](pm: PackageMap.Typed[T], externals: Externals)
    extends AbstractEvaluation[T, MatchlessToValueWithExpr.ValueWithExpr] {
  def evalV(v: MatchlessToValueWithExpr.ValueWithExpr) = v.eval
  def wrapValue(value: Value) = MatchlessToValueWithExpr.ComputedValue(value)

  private val ffunc = cats.Functor[List].compose(cats.Functor[(Bindable, ?)])
  def evaluateExpressions(
      exprs: F[Matchless.Expr],
      evalFn: (
          PackageName,
          Identifier
      ) => Eval[MatchlessToValueWithExpr.ValueWithExpr]
  ): F[Eval[MatchlessToValueWithExpr.ValueWithExpr]] =
    MatchlessToValueWithExpr.traverse[F](exprs)(evalFn)(ffunc)
}<|MERGE_RESOLUTION|>--- conflicted
+++ resolved
@@ -71,13 +71,7 @@
         else evaluate(p)(i)
       }
 
-<<<<<<< HEAD
     evaluateExpressions(exprs, evalFn)
-=======
-    type F[A] = List[(Bindable, A)]
-    val ffunc = cats.Functor[List].compose(cats.Functor[(Bindable, *)])
-    MatchlessToValue.traverse[F](exprs)(evalFn)(ffunc)
->>>>>>> 0ef69186
   }
 
   private def evaluate(packName: PackageName): Map[Identifier, Eval[V]] =
@@ -170,7 +164,7 @@
   def evalV(v: Value) = v
   def wrapValue(value: Value) = value
 
-  private val ffunc = cats.Functor[List].compose(cats.Functor[(Bindable, ?)])
+  private val ffunc = cats.Functor[List].compose(cats.Functor[(Bindable, *)])
   def evaluateExpressions(
       exprs: F[Matchless.Expr],
       evalFn: (PackageName, Identifier) => Eval[Value]
@@ -182,7 +176,7 @@
   def evalV(v: MatchlessToValueWithExpr.ValueWithExpr) = v.eval
   def wrapValue(value: Value) = MatchlessToValueWithExpr.ComputedValue(value)
 
-  private val ffunc = cats.Functor[List].compose(cats.Functor[(Bindable, ?)])
+  private val ffunc = cats.Functor[List].compose(cats.Functor[(Bindable, *)])
   def evaluateExpressions(
       exprs: F[Matchless.Expr],
       evalFn: (
