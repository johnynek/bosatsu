package org.bykn.bosatsu

import cats.Eval
import cats.data.{Const, NonEmptyList}
import com.stripe.dagon.Memoize
import java.math.BigInteger
import org.bykn.bosatsu.rankn.{DefinedType, Type}
import scala.collection.immutable.SortedMap
import scala.collection.mutable.{Map => MMap}

import cats.implicits._

import Identifier.{Bindable, Constructor}

object Evaluation {
<<<<<<< HEAD
=======
  import Value._
>>>>>>> 1ee2802b

  /**
    * If we later determine that this performance matters
    * and this wrapping is hurting, we could replace
    * Value with a less structured type and put
    * all the reflection into unapply calls but keep
    * most of the API
    */
  abstract class Value[T[_]](implicit valueT: ValueT[T]) {
    def asLazyFn: Eval[Value[T]] => Eval[Value[T]] =
      this match {
        case valueT.FnValue(f, _) => f
        case other                =>
          // $COVERAGE-OFF$this should be unreachable
          sys.error(s"invalid cast to Fn: $other")
        // $COVERAGE-ON$
      }

    def asFn: Value[T] => Eval[Value[T]] =
      this match {
        case valueT.FnValue(f, _) => { v =>
          f(Eval.now(v))
        }
        case other =>
          // $COVERAGE-OFF$this should be unreachable
          sys.error(s"invalid cast to Fn: $other")
        // $COVERAGE-ON$
      }
  }

  case class ValueT[T[_]]() {
    implicit val thisImpl = this
    sealed abstract class ProductValue extends Value[T] {
      def toList: List[Value[T]] =
        this match {
          case UnitValue             => Nil
          case ConsValue(head, tail) => head :: tail.toList
        }
    }

    object ProductValue {
      def fromList(ps: List[Value[T]]): ProductValue = ps match {
        case Nil       => UnitValue
        case h :: tail => ConsValue(h, fromList(tail))
      }
      def unapply(v: ProductValue): Option[List[Value[T]]] = Some(v.toList)
    }

    case object UnitValue extends ProductValue
    case class ConsValue(head: Value[T], tail: ProductValue)
        extends ProductValue {
      override val hashCode = (head, tail).hashCode
    }

    case class SumValue(variant: Int, value: ProductValue) extends Value[T]

    case class FnValue(toFn: Eval[Value[T]] => Eval[Value[T]], tag: T[Value[T]])
        extends Value[T]
    object FnValue {
      def apply(tag: T[Value[T]])(
          toFn: Eval[Value[T]] => Eval[Value[T]]
      ): FnValue = FnValue(toFn, tag)
    }
    case class ExternalValue(toAny: Any, tokenizeFn: Any => Json)
        extends Value[T] {
      lazy val tokenize = Some(tokenizeFn(toAny))
    }

    val False = SumValue(0, UnitValue)
    val True = SumValue(1, UnitValue)

    object TupleCons {
      def unapply(v: Value[T]): Option[(Value[T], Value[T])] =
        v match {
          case ConsValue(a, ConsValue(b, UnitValue)) => Some((a, b))
          case _                                     => None
        }
    }

    object Tuple {

      /**
        * Tuples are encoded as:
        * (1, 2, 3) => TupleCons(1, TupleCons(2, TupleCons(3, ())))
        * since a Tuple(a, b) is encoded as
        * ConsValue(a, ConsValue(b, UnitValue))
        * this gives double wrapping
        */
      def unapply(v: Value[T]): Option[List[Value[T]]] =
        v match {
          case TupleCons(a, b) =>
            unapply(b).map(a :: _)
          case UnitValue => Some(Nil)
          case _         => None
        }
    }

    object Comparison {
      def fromInt(i: Int): Value[T] =
        if (i < 0) LT else if (i > 0) GT else EQ

      val LT = SumValue(0, UnitValue)
      val EQ = SumValue(1, UnitValue)
      val GT = SumValue(2, UnitValue)
    }

    val tokenizeString: Any => Json = s => Json.JString(s.toString)
    val tokenizeInt: Any => Json = i => Json.JNumberStr(i.toString)
    def fromLit(l: Lit): Value[T] =
      l match {
        case Lit.Str(s)     => ExternalValue(s, tokenizeString)
        case Lit.Integer(i) => ExternalValue(i, tokenizeInt)
      }

    object VInt {
      def apply(v: Int): Value[T] = apply(BigInt(v))
      def apply(v: BigInt): Value[T] = ExternalValue(v.bigInteger, tokenizeInt)
      def unapply(v: Value[T]): Option[BigInteger] =
        v match {
          case ExternalValue(v: BigInteger, _) => Some(v)
          case _                               => None
        }
    }

    object Str {
      def apply(str: String) = ExternalValue(str, tokenizeString)
      def unapply(v: Value[T]): Option[String] =
        v match {
          case ExternalValue(str: String, _) => Some(str)
          case _                             => None
        }
    }

    object VOption {
      val none = SumValue(0, UnitValue)
      def some(v: Value[T]): Value[T] = SumValue(1, ConsValue(v, UnitValue))

      def unapply(v: Value[T]): Option[Option[Value[T]]] =
        v match {
          case SumValue(0, UnitValue) =>
            Some(None)
          case SumValue(1, ConsValue(head, UnitValue)) =>
            Some(Some(head))
          case _ => None
        }
    }

    object VList {
      val VNil = SumValue(0, UnitValue)
      object Cons {
        def apply(head: Value[T], tail: Value[T]): Value[T] =
          SumValue(1, ConsValue(head, ConsValue(tail, UnitValue)))

        def unapply(v: Value[T]): Option[(Value[T], Value[T])] =
          v match {
            case SumValue(1, ConsValue(head, ConsValue(rest, UnitValue))) =>
              Some((head, rest))
            case _ => None
          }
      }

      def apply(items: List[Value[T]]): Value[T] = {
        @annotation.tailrec
        def go(vs: List[Value[T]], acc: Value[T]): Value[T] =
          vs match {
            case Nil       => acc
            case h :: tail => go(tail, Cons(h, acc))
          }
        go(items.reverse, VNil)
      }

      def unapply(v: Value[T]): Option[List[Value[T]]] =
        v match {
          case VNil => Some(Nil)
          case Cons(head, rest) =>
            unapply(rest).map(head :: _)
          case _ => None
        }
    }

    object VDict {
      def unapply(v: Value[T]): Option[SortedMap[Value[T], Value[T]]] =
        v match {
          case ExternalValue(v: SortedMap[_, _], _) =>
            Some(v.asInstanceOf[SortedMap[Value[T], Value[T]]])
          case _ => None
        }
    }
  }

  case class Env[T, V[_]](map: Map[Identifier, Eval[Value[V]]], tag: T) {
    def updated(name: Identifier, n: Eval[Value[V]]) =
      copy(map = map.updated(name, n))
    // def addLambdaVar(name: Identifier, n: Eval[Value[T]]) = copy(map = map.updated(name, n), lambdas = n :: lambdas)
    def get(name: Identifier) = map.get(name)
  }

  sealed abstract class Scoped[E, V[_]](implicit valueT: ValueT[V]) {
    import Scoped.fromFn

    def inEnv(env: Env[E, V]): Eval[Value[V]]

    def letNameIn(name: Bindable, in: Scoped[E, V]): Scoped[E, V] =
      Scoped.Let(name, this, in)

<<<<<<< HEAD
    def flatMap(fn: (Env[E, V], Value[V]) => Eval[Value[V]]): Scoped[E, V] =
      fromFn[E, V] { env =>
=======
    def branch(fn: (Value, Env) => Eval[Value]): Scoped =
      fromFn { env =>
>>>>>>> 1ee2802b
        inEnv(env).flatMap { v =>
          fn(v, env)
        }
      }

    def asLambda[T](name: Bindable, tag: T)(
        implicit
        updateEnv: (Env[E, V], Bindable, Eval[Value[V]]) => Env[E, V],
        valueTag: (T, Env[E, V]) => V[Value[V]]
    ): Scoped[E, V] =
      fromFn[E, V] { env =>
        import cats.Now
        val fn =
          valueT.FnValue(valueTag(tag, env)) {
            case n @ Now(v) =>
              inEnv(updateEnv(env, name, n)) // inEnv(env.addLambdaVar(name, n))
            case v =>
              v.flatMap { v0 =>
                inEnv(updateEnv(env, name, Eval.now(v0)))
              // inEnv(env.addLambdaVar(name, Eval.now(v0)))
              }
          }
        //ne, ne.map (ne => env.lambdas.take(ne.maxLambdaVar.getOrElse(0))))

        Eval.now(fn)
      }

<<<<<<< HEAD
    def emptyScope(implicit emptyEnv: Env[E, V]): Scoped[E, V] =
      fromFn[E, V](_ => inEnv(emptyEnv))

    def applyArg(arg: Scoped[E, V]): Scoped[E, V] =
      fromFn[E, V] { env =>
=======
    def applyArg(arg: Scoped): Scoped =
      fromFn { env =>
>>>>>>> 1ee2802b
        val fnE = inEnv(env).memoize
        val argE = arg.inEnv(env)
        fnE.flatMap { fn =>
          // safe because we typecheck
          fn.asLazyFn(argE)
        }
      }

  }

  object Scoped {
    def const[E, V[_]](
        e: Eval[Value[V]]
    )(implicit valueT: ValueT[V]): Scoped[E, V] =
      fromFn[E, V](_ => e)

<<<<<<< HEAD
    def unreachable[E, V[_]](implicit valueT: ValueT[V]): Scoped[E, V] =
      const(Eval.always(sys.error("unreachable reached")))

    def recursive[E, V[_]](name: Bindable, item: Scoped[E, V])(
        implicit valueT: ValueT[V]
    ): Scoped[E, V] = {
      fromFn[E, V] { env =>
        lazy val env1: Env[E, V] =
          env.updated(name, Eval.defer(item.inEnv(env1)).memoize)
        item.inEnv(env1)
      }
    }

    def orElse[E, V[_]](
        name: Identifier
    )(next: => Scoped[E, V])(implicit valueT: ValueT[V]): Scoped[E, V] = {
      lazy val nextComputed = next
      fromFn[E, V] { env =>
        env.get(name) match {
          case None    => nextComputed.inEnv(env)
          case Some(v) => v
        }
      }
    }
=======
    def fromEnv(identifier: Identifier): Scoped =
      fromFn { env =>
        env.get(identifier) match {
          case Some(e) => e
          case None => sys.error(s"could not find $identifier in the environment with keys: ${env.keys.toList.sorted}")
        }
      }

    def recursive(name: Bindable, item: Scoped): Scoped =
      fromFn { env =>
        lazy val env1: Map[Identifier, Eval[Value]] =
          env.updated(name, Eval.defer(item.inEnv(env1)).memoize)
        item.inEnv(env1)
      }
>>>>>>> 1ee2802b

    private case class Let[E, V[_]](
        name: Bindable,
        arg: Scoped[E, V],
        in: Scoped[E, V]
    )(implicit valueT: ValueT[V])
        extends Scoped[E, V] {
      def inEnv(env: Env[E, V]) = {
        val let = arg.inEnv(env)
        in.inEnv(env.updated(name, let))
      }
    }

    private def fromFn[E, V[_]](
        fn: Env[E, V] => Eval[Value[V]]
    )(implicit valueT: ValueT[V]): Scoped[E, V] =
      FromFn(fn)

    private case class FromFn[E, V[_]](fn: Env[E, V] => Eval[Value[V]])(
        implicit valueT: ValueT[V]
    ) extends Scoped[E, V] {
      def inEnv(env: Env[E, V]) = fn(env)
    }
  }

  case class UnitImplicits[T]() {
    implicit val tokenize: Value[Const[Unit, ?]] => Json = _ => Json.JNull
    implicit val emptyEnv: Env[Unit, Const[Unit, ?]] = Env(Map(), ())
    implicit val updateEnv: (
        Env[Unit, Const[Unit, ?]],
        Bindable,
        Eval[Value[Const[Unit, ?]]]
    ) => Env[Unit, Const[Unit, ?]] = (env, name, ev) =>
      Env(env.map.updated(name, ev), env.tag)
    implicit val valueTag: (
        T,
        Evaluation.Env[Unit, Const[Unit, ?]]
    ) => Const[Unit, Value[Const[Unit, ?]]] = (_, _) => Const(())
    implicit val externalFnTag: (PackageName, Identifier) => (
        Int,
        List[Eval[Value[Const[Unit, ?]]]]
    ) => Const[Unit, Value[Const[Unit, ?]]] =
      (_, _) => (_, _) => Const(())
    implicit val tagForConstructor: (
        Int,
        List[Value[Const[Unit, ?]]],
        Int
    ) => Const[Unit, Value[Const[Unit, ?]]] = (_, _, _) => Const(())
    implicit val valueT: ValueT[Const[Unit, ?]] = ValueT()
    implicit val predefImpl: PredefImpl[Const[Unit, ?]] = PredefImpl()
  }

  type NEValueTag[X] = (NormalExpression, List[Eval[X]])
  type NEEnv = Env[List[Eval[Value[NEValueTag]]], NEValueTag]
  case class NETokenImplicits[T]()(
      implicit extractNormalExpression: T => NormalExpression
  ) {
    implicit val valueT: ValueT[NEValueTag] = ValueT()
    implicit val predefImpl: PredefImpl[NEValueTag] = PredefImpl()
    implicit val emptyEnv: NEEnv = Env(Map(), List())
    implicit val updateEnv
        : (NEEnv, Bindable, Eval[Value[NEValueTag]]) => NEEnv =
      (env, name, n) =>
        env.copy(map = env.map.updated(name, n), tag = n :: env.tag)
    implicit val valueTag: (T, NEEnv) => NEValueTag[Value[NEValueTag]] =
      (t, env) => {
        val ne = extractNormalExpression(t)
        (ne, env.tag.take(ne.maxLambdaVar.map(_ + 1).getOrElse(0)))
      }
    import NormalExpression.{App, LambdaVar, ExternalVar, Struct, Lambda}
    def applyNTimes(n: Int, ne0: NormalExpression): NormalExpression =
      (0 until n).foldLeft(ne0) { (ne, k) =>
        App(ne, LambdaVar(n - k))
      }
    implicit val externalFnTag: (PackageName, Identifier) => (
        Int,
        List[Eval[Value[NEValueTag]]]
    ) => NEValueTag[Value[NEValueTag]] =
      (pn, dn) => {
        val ev = ExternalVar(pn, dn)
        (k, vars) => (applyNTimes(k, ev), vars)
      }
    def lambdaNTimes(n: Int, ne0: NormalExpression): NormalExpression =
      (0 until n).foldLeft(ne0) { (ne, _) =>
        Lambda(ne)
      }
    implicit val tagForConstructor
        : (Int, List[Value[NEValueTag]], Int) => NEValueTag[Value[NEValueTag]] =
      (param, args, enum) => {
        val arity = param + args.length
        val struct = Struct(enum, (0 until arity).map { k =>
          LambdaVar(arity - k)
        }.toList)
        (lambdaNTimes(param, struct), args.map(Eval.now))
      }
    implicit val tokenize
        : Value[NEValueTag] => Json = {
          case valueT.ExternalValue(any, tf) => tf(any)
          case valueT.FnValue(_, tag) => {
            val lst = List(
              "ne" -> Json.JString(tag._1.toString),
              "scope" -> Json.JArray(tag._2.map(ev => tokenize(ev.value)).toVector)
            )
            Json.JObject(lst)
          }
          case valueT.ProductValue(lst) => Json.JArray(lst.map(tokenize).toVector)
          case valueT.SumValue(k, p)  => Json.JArray((Json.JNumberStr(k.toString) +: p.toList.map(tokenize)).toVector)

    }
  }
}

case class Evaluation[T, E, V[_]](
    pm: PackageMap.Typed[T],
    externals: Externals[V]
)(
    implicit
    emptyEnv: Evaluation.Env[E, V],
    updateEnv: (
        Evaluation.Env[E, V],
        Bindable,
        Eval[Evaluation.Value[V]]
    ) => Evaluation.Env[E, V],
    valueTag: (T, Evaluation.Env[E, V]) => V[Evaluation.Value[V]],
    externalFnTag: (PackageName, Identifier) => (
        Int,
        List[Eval[Evaluation.Value[V]]]
    ) => V[Evaluation.Value[V]],
    tagForConstructor: (
        Int,
        List[Evaluation.Value[V]],
        Int
    ) => V[Evaluation.Value[V]],
    valueT: Evaluation.ValueT[V]
) {
  import Evaluation.{Value, Scoped, Env}
  import valueT.{
    ConsValue,
    True,
    UnitValue,
    Str,
    VList,
    False,
    fromLit,
    ProductValue,
    SumValue,
    FnValue,
    ExternalValue,
    VOption,
    VDict,
    Tuple
  }

<<<<<<< HEAD
  def evaluate(
      p: PackageName,
      varName: Identifier
  ): Option[(Eval[Value[V]], Type)] =
    pm.toMap.get(p).map { pack =>
      val (s, t) = eval((pack, Left(varName)))
      (s.inEnv(emptyEnv), t)
=======
  /**
   * Holds the final value of the environment for each Package
   */
  private[this] val envCache: MMap[PackageName, Env] =
    MMap.empty

  private def importedEnv(p: Package.Typed[T]): Map[Identifier, Eval[Value]] =
    p.imports.iterator.flatMap { imp =>
      val pack = pm.toMap.get(imp.pack.name) match {
        case Some(p) => p
        case None =>
          // $COVERAGE-OFF$
          // should never happen due to typechecking
          sys.error(s"from ${p.name} import unknown package: ${imp.pack.name}")
          // $COVERAGE-ON$
      }
      imp.items
        .toList
        .iterator
        .filter { in =>
          // We can ignore type imports, they aren't values
          in.tag.exists {
            case Referant.Value(_) | Referant.Constructor(_, _, _, _) => true
            case Referant.DefinedT(_) => false
          }
        }
        .map { in =>
          val value = getValue(pack, in.originalName)
          (in.localName, value)
        }
>>>>>>> 1ee2802b
    }
    .toMap

  private def externalEnv(p: Package.Typed[T]): Map[Identifier, Eval[Value]] = {
    val externalNames = p.program.externalDefs
    externalNames.iterator.map { n =>
      val tpe = p.program.types.getValue(p.name, n) match {
        case Some(t) => t
        case None =>
          // $COVERAGE-OFF$
          // should never happen due to typechecking
          sys.error(s"from ${p.name} import unknown external def: $n")
          // $COVERAGE-ON$
      }
      externals.toMap.get((p.name, n.asString)) match {
        case Some(ext) => (n, ext.call(tpe))
        case None =>
          // $COVERAGE-OFF$
          // should never happen due to typechecking
          sys.error(s"from ${p.name} no External for external def: $n")
          // $COVERAGE-ON$
      }
    }
    .toMap
  }

  private def constructorEnv(p: Package.Typed[T]): Map[Identifier, Eval[Value]] =
    p.program
      .types
      .allDefinedTypes
      .iterator
      .filter(_.packageName == p.name)
      .flatMap { dt =>
        dt.constructors.iterator.map { case (cn, _, _) =>
          (cn, constructor(cn, dt))
        }
      }
      .toMap

  private def addLet(env: Env, let: (Bindable, RecursionKind, TypedExpr[T])): Env = {
    val (name, rec, e) = let
    val e0 = eval(e)
    val eres =
      if (rec.isRecursive) Scoped.recursive(name, e0)
      else e0

    // These are added lazily
    env.updated(name, Eval.defer(eres.inEnv(env)).memoize)
  }

  private def evaluate(pack: Package.Typed[T]): Env =
    envCache.getOrElseUpdate(pack.name, {
      val initEnv = importedEnv(pack) ++ constructorEnv(pack) ++ externalEnv(pack)
      // add all the external definitions
      pack.program.lets.foldLeft(initEnv)(addLet(_, _))
    })

  private def getValue(pack: Package.Typed[T], name: Identifier): Eval[Value] =
    evaluate(pack)
      .get(name)
      // error shouldn't happen due to typechecking
      .getOrElse(sys.error(s"unknown value: $name in ${pack.name}"))

  def evaluateLast(p: PackageName): Option[(Eval[Value[V]], Type)] =
    for {
      pack <- pm.toMap.get(p)
<<<<<<< HEAD
      (name, rec, expr) <- pack.program.lets.lastOption
      (scope0, tpe) = eval((pack, Right(expr)))
      scope = if (rec.isRecursive) Scoped.recursive(name, scope0) else scope0
    } yield (scope.inEnv(emptyEnv), tpe)

  def evaluateLets(
      p: PackageName
  ): List[(Bindable, (Eval[Value[V]], Type, T))] =
    for {
      pack <- pm.toMap.get(p).toList
      (name, rec, expr) <- pack.program.lets
      (scope0, tpe) = eval((pack, Right(expr)))
      scope = if (rec.isRecursive) Scoped.recursive(name, scope0) else scope0
    } yield (name, (scope.inEnv(emptyEnv), tpe, expr.tag))

  def evalTest(ps: PackageName): Option[Test] =
    evaluateLast(ps).flatMap {
      case (ea, tpe) =>
        // struct Assertion(value: Bool, message: String)
        // struct Test(name: String, assertions: List[Assertion])
        // struct TestSuite(name: String, tests: List[Test])
        def toAssert(a: Value[V]): Test =
          a match {
            case ConsValue(True, ConsValue(Str(message), UnitValue)) =>
              Test.Assertion(true, message)
            case ConsValue(False, ConsValue(Str(message), UnitValue)) =>
              Test.Assertion(false, message)
            case other => sys.error(s"expected test value: $other")
          }
        def toTest(a: Value[V]): Test =
          a match {
            case ConsValue(Str(name), ConsValue(VList(asserts), UnitValue)) =>
              Test.Suite(name, asserts.map(toAssert(_)))
            case other => sys.error(s"expected test value: $other")
          }
        def toSuite(a: Value[V]): Test =
          a match {
            case ConsValue(Str(name), ConsValue(VList(tests), UnitValue)) =>
              Test.Suite(name, tests.map(toTest(_)))
            case other => sys.error(s"expected test value: $other")
          }

        tpe match {
          case Type.TyConst(Type.Const.Defined(Predef.Name, tn)) =>
            tn.ident.asString match {
              case "Assertion" =>
                Some(toAssert(ea.value))
              case "Test" =>
                Some(toTest(ea.value))
              case "TestSuite" =>
                Some(toSuite(ea.value))
              case _ =>
                None
            }
          case _ => None
        }
=======
      (name, _, tpe) <- pack.program.lets.lastOption
      value <- evaluate(pack).get(name)
    } yield (value, tpe.getType)

  /* TODO: this is useful for debugging, but we should probably test it and write a parser for the
   * list syntax

  def repr: String = {
    val packs = pm.toMap.map { case (_, pack) =>
      Doc.text(s"(package ${pack.name.asString}") +
        (Doc.lineOrSpace + Doc.intercalate(Doc.lineOrSpace,
          pack.program.lets.map { case (b, _, te) =>
            Doc.text(s"(let ${b.asString}") +
              (Doc.lineOrSpace + Doc.text(te.repr) + Doc.text(")")).nested(2)
          })).nested(2) + Doc.char(')')
    }

    Doc.intercalate(Doc.lineOrSpace, packs).render(80)
  }

  */

  def evalTest(ps: PackageName): Option[Test] =
    evaluateLast(ps).flatMap { case (ea, tpe) =>
      def toAssert(a: Value): Test =
        a match {
          case ConsValue(True, ConsValue(Str(message), UnitValue)) =>
            Test.Assertion(true, message)
          case ConsValue(False, ConsValue(Str(message), UnitValue)) =>
            Test.Assertion(false, message)
          case other =>
            // $COVERAGE-OFF$
            sys.error(s"expected test value: $other")
            // $COVERAGE-ON$
        }
      def toSuite(a: Value): Test =
        a match {
          case ConsValue(Str(name), ConsValue(VList(tests), UnitValue)) =>
            Test.Suite(name, tests.map(toTest(_)))
          case other =>
            // $COVERAGE-OFF$
            sys.error(s"expected test value: $other")
            // $COVERAGE-ON$
        }
      def toTest(a: Value): Test =
        a match {
          case SumValue(0, assertion) => toAssert(assertion)
          case SumValue(1, suite) => toSuite(suite)
          case unexpected =>
            // $COVERAGE-OFF$
            sys.error(s"unreachable if compilation has worked: $unexpected")
            // $COVERAGE-ON$
        }

      tpe match {
        case Type.TyConst(Type.Const.Defined(Predef.Name, tn)) =>
          tn.ident.asString match {
            case "Test" =>
              Some(toTest(ea.value))
            case _ =>
              None
          }
        case _ => None
      }
>>>>>>> 1ee2802b
    }

  private type Ref = TypedExpr[T]

  private def evalBranch(
<<<<<<< HEAD
      tpe: Type,
      branches: NonEmptyList[
        (Pattern[(PackageName, Constructor), Type], TypedExpr[T])
      ],
      p: Package.Typed[T],
      recurse: ((Package.Typed[T], Ref)) => (Scoped[E, V], Type)
  ): (Value[V], Env[E, V]) => Eval[Value[V]] = {
    val dtConst @ Type.TyConst(Type.Const.Defined(pn0, tn)) =
      Type
        .rootConst(tpe)
        .getOrElse(sys.error(s"failure to get type: $tpe")) // this is safe because it has type checked

    val packageForType = pm.toMap(pn0)

    def definedForCons(pc: (PackageName, Constructor)): DefinedType[Any] =
      pm.toMap(pc._1).program.types.getConstructor(pc._1, pc._2).get._2

    val noop: (Value[V], Env[E, V]) => Option[Env[E, V]] = { (_, env) =>
      Some(env)
    }
    val neverMatch: (Value[V], Env[E, V]) => Option[Nothing] = { (_, _) =>
      None
    }
    /*
     * This is used in a loop internally, so I am avoiding map and flatMap
     * in favor of pattern matching for performance
     */
    def maybeBind[B](
        pat: Pattern[(PackageName, Constructor), Type]
    ): (Value[V], Env[E, V]) => Option[Env[E, V]] =
      pat match {
        case Pattern.WildCard => noop
        case Pattern.Literal(lit) =>
          val vlit = fromLit(lit)

          { (v, env) =>
            if (v == vlit) Some(env) else None
          }
        case Pattern.Var(n) => { (v, env) =>
          Some(env.updated(n, Eval.now(v)))
        }
        case Pattern.Named(n, p) =>
          val inner = maybeBind(p)

          { (v, env) =>
            inner(v, env) match {
              case None       => None
              case Some(env1) => Some(env1.updated(n, Eval.now(v)))
            }
          }
        case Pattern.ListPat(items) =>
          items match {
            case Nil => { (arg, acc) =>
              arg match {
                case VList.VNil => Some(acc)
                case _          => None
              }
            }
            case Right(ph) :: ptail =>
              // a right hand side pattern never matches the empty list
              val fnh = maybeBind(ph)
              val fnt = maybeBind(Pattern.ListPat(ptail))
=======
    tpe: Type,
    branches: NonEmptyList[(Pattern[(PackageName, Constructor), Type], TypedExpr[T])],
    recurse: Ref => Scoped): (Value, Env) => Eval[Value] = {
      val dtConst@Type.TyConst(Type.Const.Defined(pn0, tn)) =
        Type.rootConst(tpe).getOrElse(sys.error(s"failure to get type: $tpe")) // this is safe because it has type checked

      val packageForType = pm.toMap(pn0)

      def definedForCons(pc: (PackageName, Constructor)): DefinedType[Any] =
        pm.toMap(pc._1).program.types.getConstructor(pc._1, pc._2).get._2

      val noop: (Value, Env) => Option[Env] = { (_, env) => Some(env) }
      val neverMatch: (Value, Env) => Option[Nothing] = { (_, _) => None }
      /*
       * This is used in a loop internally, so I am avoiding map and flatMap
       * in favor of pattern matching for performance
       */
      def maybeBind[E](pat: Pattern[(PackageName, Constructor), Type]): (Value, Env) => Option[Env] =
        pat match {
          case Pattern.WildCard => noop
          case Pattern.Literal(lit) =>
            val vlit = Value.fromLit(lit)

            { (v, env) => if (v == vlit) Some(env) else None }
          case Pattern.Var(n) =>

            { (v, env) => Some(env.updated(n, Eval.now(v))) }
          case Pattern.Named(n, p) =>
            val inner = maybeBind(p)

            { (v, env) =>
              inner(v, env) match {
                case None => None
                case Some(env1) => Some(env1.updated(n, Eval.now(v)))
              }
            }
          case Pattern.ListPat(items) =>
            items match {
              case Nil =>
                { (arg, acc) =>
                  arg match {
                    case VList.VNil => Some(acc)
                    case _ => None
                  }
                }
              case Pattern.ListPart.Item(ph) :: ptail =>
                // a right hand side pattern never matches the empty list
                val fnh = maybeBind(ph)
                val fnt = maybeBind(Pattern.ListPat(ptail))
>>>>>>> 1ee2802b

              { (arg, acc) =>
                arg match {
                  case VList.Cons(argHead, argTail) =>
                    fnh(argHead, acc) match {
                      case None       => None
                      case Some(acc1) => fnt(argTail, acc1)
                    }
                  case _ => None
                }
              }
            case Left(splice) :: Nil =>
              // this is the common and easy case: a total match of the tail
              // we don't need to match on it being a list, because we have
              // already type checked
              splice match {
                case Some(ident) => { (v, env) =>
                  Some(env.updated(ident, Eval.now(v)))
                }
                case None =>
                  noop
              }
            case Left(splice) :: ptail =>
              // this is more costly, since we have to match a non infinite tail.
              // we reverse the tails, do the match, and take the rest into
              // the splice
              val revPat = Pattern.ListPat(ptail.reverse)
              val fnMatchTail = maybeBind(revPat)
              val ptailSize = ptail.size

              splice match {
                case Some(nm) => { (arg, acc) =>
                  arg match {
                    case VList(asList) =>
                      // we only allow one splice, so we assume the rest of the patterns
                      val (revArgTail, spliceVals) =
                        asList.reverse.splitAt(ptailSize)
                      fnMatchTail(VList(revArgTail), acc) match {
                        case None => None
                        case Some(acc1) =>
                          Some {
                            // now bind the rest into splice:
                            val rest = Eval.now(VList(spliceVals.reverse))
                            acc1.updated(nm, rest)
                          }
                      }
                    case notlist =>
                      // it has to be a list due to type checking
                      // $COVERAGE-OFF$this should be unreachable
                      sys.error(
                        s"ill typed in match, expected list found: $notlist"
                      )
                    // $COVERAGE-ON$
                  }
                }
<<<<<<< HEAD
                case None => { (arg, acc) =>
                  arg match {
                    case VList(asList) =>
                      // we only allow one splice, so we assume the rest of the patterns
                      val (revArgTail, spliceVals) =
                        asList.reverse.splitAt(ptailSize)
                      fnMatchTail(VList(revArgTail), acc)
                    case notlist =>
                      // it has to be a list due to type checking
                      // $COVERAGE-OFF$this should be unreachable
                      sys.error(
                        s"ill typed in match, expected list found: $notlist"
                      )
                    // $COVERAGE-ON$
                  }
                }
              }
          }
        case Pattern.Annotation(p, _) =>
          // TODO we may need to use the type here
          maybeBind(p)
        case Pattern.Union(h, t) =>
          // we can just loop expanding these out:
          def loop(
              ps: List[Pattern[(PackageName, Constructor), Type]]
          ): (Value[V], Env[E, V]) => Option[Env[E, V]] =
            ps match {
              case Nil => neverMatch
              case head :: tail =>
                val fnh = maybeBind(head)
                val fnt = loop(tail)

                { (arg, acc) =>
                  fnh(arg, acc) match {
                    case None => fnt(arg, acc)
                    case some => some
                  }
=======
              case Pattern.ListPart.NamedList(ident) :: Nil =>
                { (v, env) => Some(env.updated(ident, Eval.now(v))) }
              case Pattern.ListPart.WildList :: Nil =>
                noop
                // this is the common and easy case: a total match of the tail
                // we don't need to match on it being a list, because we have
                // already type checked
              case (splice: Pattern.ListPart.Glob) :: ptail =>
                // this is more costly, since we have to match a non infinite tail.
                // we reverse the tails, do the match, and take the rest into
                // the splice
                val revPat = Pattern.ListPat(ptail.reverse)
                val fnMatchTail = maybeBind(revPat)
                val ptailSize = ptail.size

                splice match {
                  case Pattern.ListPart.NamedList(nm) =>
                    { (arg, acc) =>
                      arg match {
                        case VList(asList) =>
                          // we only allow one splice, so we assume the rest of the patterns
                          val (revArgTail, spliceVals) = asList.reverse.splitAt(ptailSize)
                          fnMatchTail(VList(revArgTail), acc) match {
                            case None => None
                            case Some(acc1) => Some {
                              // now bind the rest into splice:
                              val rest = Eval.now(VList(spliceVals.reverse))
                              acc1.updated(nm, rest)
                            }
                          }
                        case notlist =>
                          // it has to be a list due to type checking
                          // $COVERAGE-OFF$this should be unreachable
                          sys.error(s"ill typed in match, expected list found: $notlist")
                          // $COVERAGE-ON$
                      }
                    }
                  case Pattern.ListPart.WildList =>
                    { (arg, acc) =>
                      arg match {
                        case VList(asList) =>
                          // we only allow one splice, so we assume the rest of the patterns
                          val (revArgTail, spliceVals) = asList.reverse.splitAt(ptailSize)
                          fnMatchTail(VList(revArgTail), acc)
                        case notlist =>
                          // it has to be a list due to type checking
                          // $COVERAGE-OFF$this should be unreachable
                          sys.error(s"ill typed in match, expected list found: $notlist")
                          // $COVERAGE-ON$
                      }
                    }
>>>>>>> 1ee2802b
                }
            }
          loop(h :: t.toList)
        case Pattern.PositionalStruct(pc @ (_, ctor), items) =>
          /*
           * The type in question is not the outer dt, but the type associated
           * with this current constructor
           */
          val dt = definedForCons(pc)
          val itemFns = items.map(maybeBind(_))

          def processArgs(
              as: List[Value[V]],
              acc: Env[E, V]
          ): Option[Env[E, V]] = {
            // manually write out foldM hoping for performance improvements
            @annotation.tailrec
            def loop(
                vs: List[Value[V]],
                fns: List[(Value[V], Env[E, V]) => Option[Env[E, V]]],
                env: Env[E, V]
            ): Option[Env[E, V]] =
              vs match {
                case Nil => Some(env)
                case vh :: vt =>
                  fns match {
                    case fh :: ft =>
                      fh(vh, env) match {
                        case None       => None
                        case Some(env1) => loop(vt, ft, env1)
                      }
                    case Nil =>
                      Some(env) // mismatch in size, shouldn't happen statically
                  }
              }
            loop(as, itemFns, acc)
          }

<<<<<<< HEAD
          if (dt.isStruct) {
            // this is a struct, which means we expect it
            { (arg: Value[V], acc: Env[E, V]) =>
              arg match {
                case p: ProductValue =>
                  // this is the pattern
                  // note passing in a List here we could have union patterns
                  // if all the pattern bindings were known to be of the same type
                  processArgs(p.toList, acc)

                case other =>
                  // $COVERAGE-OFF$this should be unreachable
                  val ts = TypeRef
                    .fromTypes(Some(p.name), tpe :: Nil)(tpe)
                    .toDoc
                    .render(80)
                  sys.error(
                    s"ill typed in match (${ctor.asString}${items.mkString}): $ts\n\n$other"
                  )
                // $COVERAGE-ON$
=======
            if (dt.isStruct) {
              // this is a struct, which means we expect it
              { (arg: Value, acc: Env) =>
                arg match {
                  case p: ProductValue =>
                    // this is the pattern
                    // note passing in a List here we could have union patterns
                    // if all the pattern bindings were known to be of the same type
                    processArgs(p.toList, acc)

                  case other =>
                    // $COVERAGE-OFF$this should be unreachable
                    val ts = TypeRef.fromTypes(None, tpe :: Nil)(tpe).toDoc.render(80)
                    val itemStr = items.mkString("(", ", ", ")")
                    sys.error(s"ill typed in match (${ctor.asString}$itemStr: $ts\n\n$other\n\nenv: $acc")
                    // $COVERAGE-ON$
                }
>>>>>>> 1ee2802b
              }
            }
          } else {
            // compute the index of ctor, so we can compare integers later
            val idx = dt.constructors.map(_._1).indexOf(ctor)

            // we don't check if idx < 0, because if we compiled, it can't be
            { (arg: Value[V], acc: Env[E, V]) =>
              arg match {
                case SumValue(enumId, v) =>
                  if (enumId == idx) processArgs(v.toList, acc)
                  else None
                case other =>
                  // $COVERAGE-OFF$this should be unreachable
                  sys.error(s"ill typed in match: $other")
                // $COVERAGE-ON$
              }
            }
<<<<<<< HEAD
          }
      }
    def bindEnv[B](
        branches: List[(Pattern[(PackageName, Constructor), Type], B)]
    ): (Value[V], Env[E, V]) => (Env[E, V], B) =
      branches match {
        case Nil =>
          // This is ruled out by typechecking, we know all our matches are total
          // $COVERAGE-OFF$this should be unreachable
          { (arg, env) =>
            sys.error(s"non-total match: arg: $arg, branches: $branches")
          }
        // $COVERAGE-ON$
        case (p, e) :: tail =>
          val pfn = maybeBind(p)

          val fnh = { (arg: Value[V], env: Env[E, V]) =>
            pfn(arg, env) match {
              case None      => None
              case Some(env) => Some((env, e))
            }
          }
          val fntail = bindEnv(tail)

          { (arg, acc) =>
            fnh(arg, acc) match {
              case None    => fntail(arg, acc)
              case Some(r) => r
=======
        }
      def bindEnv[E](branches: List[(Pattern[(PackageName, Constructor), Type], E)]): (Value, Env) => (Env, E) =
        branches match {
          case Nil =>
            // This is ruled out by typechecking, we know all our matches are total
            // $COVERAGE-OFF$this should be unreachable
            { (arg, env) =>
              sys.error(s"non-total match: arg: $arg, branches: $branches")
            }
            // $COVERAGE-ON$
          case (p, e) :: tail =>
            val pfn = maybeBind(p)
            val fntail = bindEnv(tail)

            { (arg, env) =>
              pfn(arg, env) match {
                case None => fntail(arg, env)
                case Some(env) => (env, e)
              }
>>>>>>> 1ee2802b
            }
          }
      }

<<<<<<< HEAD
    // recurse on all the branches:
    val compiledBranches = branches.map {
      case (pattern, branch) =>
        (pattern, recurse((p, Right(branch)))._1)
=======
      // recurse on all the branches:
      val compiledBranches = branches.map { case (pattern, branch) =>
        (pattern, recurse(branch))
      }
      val bindFn = bindEnv(compiledBranches.toList)

      /*
       * Now we have fully compiled all the branches and eliminated a certain amount of runtime
       * cost of handling pattern matching
       */
      { (arg, env) =>
        val (localEnv, next) = bindFn(arg, env)
        next.inEnv(localEnv)
      }
>>>>>>> 1ee2802b
    }
    val bindFn = bindEnv(compiledBranches.toList)

    /*
     * Now we have fully compiled all the branches and eliminated a certain amount of runtime
     * cost of handling pattern matching
     */
    { (arg, env) =>
      val (localEnv, next) = bindFn(arg, env)
      next.inEnv(localEnv)
    }
  }

  /**
<<<<<<< HEAD
    * TODO, expr is a TypedExpr so we already know the type. returning it does not do any good that I
    * can see.
    */
  private def evalTypedExpr(
      p: Package.Typed[T],
      expr: TypedExpr[T],
      recurse: ((Package.Typed[T], Ref)) => (Scoped[E, V], Type)
  ): Scoped[E, V] = {

    import TypedExpr._

    expr match {
      case Generic(_, e, _) =>
        // TODO, we need to probably do something with this
        evalTypedExpr(p, e, recurse)
      case Annotation(e, _, _) => evalTypedExpr(p, e, recurse)
      case Var(None, ident, _, _) =>
        Scoped.orElse(ident) {
          // this needs to be lazy
          recurse((p, Left(ident)))._1
        }
      case Var(Some(p), ident, _, _) =>
        val pack = pm.toMap
          .get(p)
          .getOrElse(
            sys.error(s"cannot find $p, shouldn't happen due to typechecking")
          )
        val (scoped, _) = eval((pack, Left(ident)))
        scoped
      case App(AnnotatedLambda(name, _, fn, _), arg, _, _) =>
        val argE = recurse((p, Right(arg)))._1
        val fnE = recurse((p, Right(fn)))._1

        argE.letNameIn(name, fnE)
      case App(fn, arg, _, _) =>
        val efn = recurse((p, Right(fn)))._1
        val earg = recurse((p, Right(arg)))._1

        efn.applyArg(earg)
      case a @ AnnotatedLambda(name, _, expr, _) =>
        val inner = recurse((p, Right(expr)))._1
        inner.asLambda(name, a.tag)
      case Let(arg, e, in, rec, _) =>
        val e0 = recurse((p, Right(e)))._1
        val eres =
          if (rec.isRecursive) Scoped.recursive(arg, e0)
          else e0
        val inres = recurse((p, Right(in)))._1

        eres.letNameIn(arg, inres)
      case Literal(lit, _, _) =>
        val res = Eval.now(fromLit(lit))
        Scoped.const(res)
      case Match(arg, branches, _) =>
        val argR = recurse((p, Right(arg)))._1
        val branchR = evalBranch(arg.getType, branches, p, recurse)

        argR.flatMap { (env, a) =>
          branchR(a, env)
        }
    }
  }

  /**
    * We only call this on typechecked names, which means we know
    * that names resolve
    */
  private[this] val eval: ((Package.Typed[T], Ref)) => (Scoped[E, V], Type) =
    Memoize.function[(Package.Typed[T], Ref), (Scoped[E, V], Type)] {
      case ((pack, Right(expr)), recurse) =>
        (evalTypedExpr(pack, expr, recurse), expr.getType)
      case ((pack, Left(item)), recurse) =>
        NameKind(pack, item) match {
          case None =>
            // this isn't great, but since we fully compile, even when
            // we don't use a branch, we hit this now
            (Scoped.unreachable, Type.IntType)
          case Some(NameKind.Let(name, recursive, expr)) =>
            val res0 = recurse((pack, Right(expr)))
            val s1 =
              if (recursive.isRecursive) Scoped.recursive(name, res0._1)
              else res0._1

            (s1, res0._2)
          case Some(NameKind.Constructor(cn, _, dt, tpe)) =>
            (Scoped.const(constructor(cn, dt)), tpe)
          case Some(NameKind.Import(from, orig)) =>
            val infFrom = pm.toMap(from.name)
            val other = recurse((infFrom, Left(orig)))

            // we reset the environment in the other package
            (other._1.emptyScope, other._2)
          case Some(NameKind.ExternalDef(pn, n, tpe)) =>
            externals.toMap.get((pn, n.asString)) match {
              case None =>
                throw EvaluationException(
                  s"Missing External defintion of '${pn.parts.toList.mkString("/")} $n'. Check that your 'external' parameter is correct."
                )
              case Some(ext) =>
                (Scoped.const(ext.call(tpe, pn, n)), tpe)
            }
        }
=======
   * TODO, expr is a TypedExpr so we already know the type. returning it does not do any good that I
   * can see.
   */
  @annotation.tailrec
  private def evalTypedExpr(expr: TypedExpr[T], recurse: Ref => Scoped): Scoped = {

    import TypedExpr._

     expr match {
       case Generic(_, e, _) =>
         // TODO, we need to probably do something with this
         evalTypedExpr(e, recurse)
       case Annotation(e, _, _) => evalTypedExpr(e, recurse)
       case Var(None, ident, _, _) =>
         Scoped.fromEnv(ident)
       case Var(Some(p), ident, _, _) =>
         val pack = pm.toMap.get(p).getOrElse(sys.error(s"cannot find $p, shouldn't happen due to typechecking"))
         Scoped.const(getValue(pack, ident))
       case App(fn, arg, _, _) =>
         fn match {
           case AnnotatedLambda(name, _, fn, _) =>
             // f(\x -> res)(y) = let x = y in res
             val argE = recurse(arg)
             val fnE = recurse(fn)

             argE.letNameIn(name, fnE)
           case fn =>
             val efn = recurse(fn)
             val earg = recurse(arg)

             efn.applyArg(earg)
         }
       case AnnotatedLambda(name, _, expr, _) =>
         expr match {
           case App(f, Var(None, name2, _, _), _, _) if name2 == name =>
             // here is eta-conversion: \x -> f(x) == f
             recurse(f)
           case expr =>
             val inner = recurse(expr)
             inner.asLambda(name)
         }
       case Let(arg, e, in, rec, _) =>
         val e0 = recurse(e)
         val eres =
           if (rec.isRecursive) Scoped.recursive(arg, e0)
           else e0
         val inres = recurse(in)

         eres.letNameIn(arg, inres)
       case Literal(lit, _, _) =>
         val res = Eval.now(Value.fromLit(lit))
         Scoped.const(res)
       case Match(arg, branches, _) =>
         val argR = recurse(arg)
         val branchR = evalBranch(arg.getType, branches, recurse)

         argR.branch(branchR(_, _))
    }
  }

  /**
   * We only call this on typechecked names, which means we know
   * that names resolve
   */
  private[this] val eval: Ref => Scoped =
    Memoize.function[Ref, Scoped] {
      (expr, recurse) => evalTypedExpr(expr, recurse)
>>>>>>> 1ee2802b
    }

  private def constructor(
      c: Constructor,
      dt: rankn.DefinedType[Any]
  ): Eval[Value[V]] = {
    val (enum, arity) =
      dt.constructors.toList.iterator.zipWithIndex.collectFirst {
        case ((ctor, params, resType), idx) if ctor == c => (idx, params.size)
      }.get // the ctor must be in the list or we wouldn't typecheck

    val singleItemStruct = dt.isStruct

    // TODO: this is a obviously terrible
    // the encoding is inefficient, the implementation is inefficient
    def loop(param: Int, args: List[Value[V]]): Value[V] =
      if (param == 0) {
        val prod = ProductValue.fromList(args.reverse)
        if (singleItemStruct) prod
        else SumValue(enum, prod)
      } else
        FnValue(tagForConstructor(param, args, enum)) {
          case cats.Now(a) => cats.Now(loop(param - 1, a :: args))
          case ea =>
            ea.map { a =>
              loop(param - 1, a :: args)
            }.memoize
        }
    //, Some(Lambda(Struct(enum, List(LambdaVar(0))))), Some(args.map(Eval.now)))

    Eval.now(loop(arity, Nil))
  }

  /**
    * Convert a typechecked value to Json
    * this code ASSUMES the type is correct. If not, we may throw or return
    * incorrect data.
    */
  def toJson(a: Value[V], tpe: Type): Option[Json] = {
    def canEncodeToNull(t: Type): Boolean =
      t match {
        case Type.UnitType | Type.OptionT(_) => true
        case Type.ForAll(_, inner)           => canEncodeToNull(inner)
        case _                               => false
      }
    tpe match {
      case Type.IntType =>
        val ExternalValue(v, _) = a
        Some(Json.JNumberStr(v.toString))
      case Type.StrType =>
        val ExternalValue(v, _) = a
        Some(Json.JString(v.toString))
      case Type.BoolType =>
        a match {
          case True  => Some(Json.JBool(true))
          case False => Some(Json.JBool(false))
          case other =>
            // $COVERAGE-OFF$this should be unreachable
            sys.error(s"invalid cast to Boolean: $other")
          // $COVERAGE-ON$
        }
      case Type.UnitType =>
        // encode this as null
        Some(Json.JNull)
      case Type.OptionT(tpe) =>
        if (canEncodeToNull(tpe)) {
          // we can't encode Option[Option[T]] as null or not, so we encode
          // as list of 0 or 1 items
          a match {
            case VOption(None) => Some(Json.JArray(Vector.empty))
            case VOption(Some(a)) =>
              toJson(a, tpe).map { j =>
                Json.JArray(Vector(j))
              }
          }
        } else {
          // not a nested option
          a match {
            case VOption(None)    => Some(Json.JNull)
            case VOption(Some(a)) => toJson(a, tpe)
          }
        }
      case Type.ListT(t) =>
        val VList(vs) = a
        vs.toVector
          .traverse { v =>
            toJson(v, t)
          }
          .map(Json.JArray(_))
      case Type.DictT(Type.StrType, vt) =>
        val VDict(d) = a
        d.toList
          .traverse {
            case (k, v) =>
              val Str(kstr) = k
              toJson(v, vt).map((kstr, _))
          }
          .map(Json.JObject(_))
      case Type.Tuple(ts) =>
        val Tuple(as) = a
        as.zip(ts)
          .toVector
          .traverse {
            case (a, t) =>
              toJson(a, t)
          }
          .map(Json.JArray(_))
      case Type.ForAll(_, inner) =>
        // we assume the generic positions don't matter and to continue
        toJson(a, inner)
      case _ =>
        val vp =
          a match {
            case SumValue(variant, p) => Some((variant, p))
            case p: ProductValue      => Some((0, p))
            case _                    => None
          }
        val optDt = Type
          .rootConst(tpe)
          .flatMap {
            case Type.TyConst(Type.Const.Defined(pn, n)) =>
              defined(pn, n)
          }

        (vp, optDt)
          .mapN {
            case ((variant, prod), dt) =>
              val cons = dt.constructors
              val (_, targs) = Type.applicationArgs(tpe)
              val replaceMap = dt.typeParams.zip(targs).toMap[Type.Var, Type]
              cons.lift(variant).flatMap {
                case (_, params, _) =>
                  prod.toList.zip(params).traverse {
                    case (a1, (pn, t)) =>
                      toJson(a1, Type.substituteVar(t, replaceMap))
                        .map((pn.asString, _))
                  }
              }
          }
          .flatten
          .map { ps =>
            Json.JObject(ps)
          }
    }
  }

  def defined(pn: PackageName, t: TypeName): Option[rankn.DefinedType[Any]] =
    for {
      pack <- pm.toMap.get(pn)
      dt <- pack.program.types.getType(pn, t)
    } yield dt
}

case class EvaluationException(message: String) extends Exception(message)<|MERGE_RESOLUTION|>--- conflicted
+++ resolved
@@ -13,10 +13,6 @@
 import Identifier.{Bindable, Constructor}
 
 object Evaluation {
-<<<<<<< HEAD
-=======
-  import Value._
->>>>>>> 1ee2802b
 
   /**
     * If we later determine that this performance matters
@@ -222,13 +218,8 @@
     def letNameIn(name: Bindable, in: Scoped[E, V]): Scoped[E, V] =
       Scoped.Let(name, this, in)
 
-<<<<<<< HEAD
-    def flatMap(fn: (Env[E, V], Value[V]) => Eval[Value[V]]): Scoped[E, V] =
-      fromFn[E, V] { env =>
-=======
-    def branch(fn: (Value, Env) => Eval[Value]): Scoped =
+    def branch(fn: (Value[V], Env[E, V]) => Eval[Value[V]]): Scoped[E, V] =
       fromFn { env =>
->>>>>>> 1ee2802b
         inEnv(env).flatMap { v =>
           fn(v, env)
         }
@@ -256,16 +247,11 @@
         Eval.now(fn)
       }
 
-<<<<<<< HEAD
     def emptyScope(implicit emptyEnv: Env[E, V]): Scoped[E, V] =
       fromFn[E, V](_ => inEnv(emptyEnv))
 
-    def applyArg(arg: Scoped[E, V]): Scoped[E, V] =
-      fromFn[E, V] { env =>
-=======
-    def applyArg(arg: Scoped): Scoped =
+    def applyArg(arg: Scoped[E,V]): Scoped[E,V] =
       fromFn { env =>
->>>>>>> 1ee2802b
         val fnE = inEnv(env).memoize
         val argE = arg.inEnv(env)
         fnE.flatMap { fn =>
@@ -282,22 +268,26 @@
     )(implicit valueT: ValueT[V]): Scoped[E, V] =
       fromFn[E, V](_ => e)
 
-<<<<<<< HEAD
     def unreachable[E, V[_]](implicit valueT: ValueT[V]): Scoped[E, V] =
       const(Eval.always(sys.error("unreachable reached")))
 
-    def recursive[E, V[_]](name: Bindable, item: Scoped[E, V])(
-        implicit valueT: ValueT[V]
-    ): Scoped[E, V] = {
-      fromFn[E, V] { env =>
+    def fromEnv[E, V[_]](identifier: Identifier)(implicit valueT: ValueT[V]): Scoped[E, V] =
+      fromFn { env =>
+        env.get(identifier) match {
+          case Some(e) => e
+          case None => sys.error(s"could not find $identifier in the environment with keys: ${env.map.keys.toList.sorted}")
+        }
+      }
+
+    def recursive[E, V[_]](name: Bindable, item: Scoped[E,V])(implicit valueT: ValueT[V]): Scoped[E,V] =
+      fromFn { env =>
         lazy val env1: Env[E, V] =
           env.updated(name, Eval.defer(item.inEnv(env1)).memoize)
         item.inEnv(env1)
       }
-    }
 
     def orElse[E, V[_]](
-        name: Identifier
+      name: Identifier
     )(next: => Scoped[E, V])(implicit valueT: ValueT[V]): Scoped[E, V] = {
       lazy val nextComputed = next
       fromFn[E, V] { env =>
@@ -307,22 +297,6 @@
         }
       }
     }
-=======
-    def fromEnv(identifier: Identifier): Scoped =
-      fromFn { env =>
-        env.get(identifier) match {
-          case Some(e) => e
-          case None => sys.error(s"could not find $identifier in the environment with keys: ${env.keys.toList.sorted}")
-        }
-      }
-
-    def recursive(name: Bindable, item: Scoped): Scoped =
-      fromFn { env =>
-        lazy val env1: Map[Identifier, Eval[Value]] =
-          env.updated(name, Eval.defer(item.inEnv(env1)).memoize)
-        item.inEnv(env1)
-      }
->>>>>>> 1ee2802b
 
     private case class Let[E, V[_]](
         name: Bindable,
@@ -476,22 +450,13 @@
     Tuple
   }
 
-<<<<<<< HEAD
-  def evaluate(
-      p: PackageName,
-      varName: Identifier
-  ): Option[(Eval[Value[V]], Type)] =
-    pm.toMap.get(p).map { pack =>
-      val (s, t) = eval((pack, Left(varName)))
-      (s.inEnv(emptyEnv), t)
-=======
   /**
    * Holds the final value of the environment for each Package
    */
-  private[this] val envCache: MMap[PackageName, Env] =
+  private[this] val envCache: MMap[PackageName, Env[E, V]] =
     MMap.empty
 
-  private def importedEnv(p: Package.Typed[T]): Map[Identifier, Eval[Value]] =
+  private def importedEnv(p: Package.Typed[T]): Map[Identifier, Eval[Value[V]]] =
     p.imports.iterator.flatMap { imp =>
       val pack = pm.toMap.get(imp.pack.name) match {
         case Some(p) => p
@@ -515,11 +480,10 @@
           val value = getValue(pack, in.originalName)
           (in.localName, value)
         }
->>>>>>> 1ee2802b
     }
     .toMap
 
-  private def externalEnv(p: Package.Typed[T]): Map[Identifier, Eval[Value]] = {
+  private def externalEnv(p: Package.Typed[T]): Map[Identifier, Eval[Value[V]]] = {
     val externalNames = p.program.externalDefs
     externalNames.iterator.map { n =>
       val tpe = p.program.types.getValue(p.name, n) match {
@@ -531,7 +495,7 @@
           // $COVERAGE-ON$
       }
       externals.toMap.get((p.name, n.asString)) match {
-        case Some(ext) => (n, ext.call(tpe))
+        case Some(ext) => (n, ext.call(tpe, p.name, n))
         case None =>
           // $COVERAGE-OFF$
           // should never happen due to typechecking
@@ -542,7 +506,7 @@
     .toMap
   }
 
-  private def constructorEnv(p: Package.Typed[T]): Map[Identifier, Eval[Value]] =
+  private def constructorEnv(p: Package.Typed[T]): Map[Identifier, Eval[Value[V]]] =
     p.program
       .types
       .allDefinedTypes
@@ -555,7 +519,7 @@
       }
       .toMap
 
-  private def addLet(env: Env, let: (Bindable, RecursionKind, TypedExpr[T])): Env = {
+  private def addLet(env: Env[E, V], let: (Bindable, RecursionKind, TypedExpr[T])): Env[E, V] = {
     val (name, rec, e) = let
     val e0 = eval(e)
     val eres =
@@ -566,14 +530,14 @@
     env.updated(name, Eval.defer(eres.inEnv(env)).memoize)
   }
 
-  private def evaluate(pack: Package.Typed[T]): Env =
+  private def evaluate(pack: Package.Typed[T]): Env[E, V] =
     envCache.getOrElseUpdate(pack.name, {
-      val initEnv = importedEnv(pack) ++ constructorEnv(pack) ++ externalEnv(pack)
+      val initEnv = emptyEnv.copy(map = importedEnv(pack) ++ constructorEnv(pack) ++ externalEnv(pack))
       // add all the external definitions
       pack.program.lets.foldLeft(initEnv)(addLet(_, _))
     })
 
-  private def getValue(pack: Package.Typed[T], name: Identifier): Eval[Value] =
+  private def getValue(pack: Package.Typed[T], name: Identifier): Eval[Value[V]] =
     evaluate(pack)
       .get(name)
       // error shouldn't happen due to typechecking
@@ -582,67 +546,18 @@
   def evaluateLast(p: PackageName): Option[(Eval[Value[V]], Type)] =
     for {
       pack <- pm.toMap.get(p)
-<<<<<<< HEAD
-      (name, rec, expr) <- pack.program.lets.lastOption
-      (scope0, tpe) = eval((pack, Right(expr)))
-      scope = if (rec.isRecursive) Scoped.recursive(name, scope0) else scope0
-    } yield (scope.inEnv(emptyEnv), tpe)
-
-  def evaluateLets(
-      p: PackageName
-  ): List[(Bindable, (Eval[Value[V]], Type, T))] =
-    for {
-      pack <- pm.toMap.get(p).toList
-      (name, rec, expr) <- pack.program.lets
-      (scope0, tpe) = eval((pack, Right(expr)))
-      scope = if (rec.isRecursive) Scoped.recursive(name, scope0) else scope0
-    } yield (name, (scope.inEnv(emptyEnv), tpe, expr.tag))
-
-  def evalTest(ps: PackageName): Option[Test] =
-    evaluateLast(ps).flatMap {
-      case (ea, tpe) =>
-        // struct Assertion(value: Bool, message: String)
-        // struct Test(name: String, assertions: List[Assertion])
-        // struct TestSuite(name: String, tests: List[Test])
-        def toAssert(a: Value[V]): Test =
-          a match {
-            case ConsValue(True, ConsValue(Str(message), UnitValue)) =>
-              Test.Assertion(true, message)
-            case ConsValue(False, ConsValue(Str(message), UnitValue)) =>
-              Test.Assertion(false, message)
-            case other => sys.error(s"expected test value: $other")
-          }
-        def toTest(a: Value[V]): Test =
-          a match {
-            case ConsValue(Str(name), ConsValue(VList(asserts), UnitValue)) =>
-              Test.Suite(name, asserts.map(toAssert(_)))
-            case other => sys.error(s"expected test value: $other")
-          }
-        def toSuite(a: Value[V]): Test =
-          a match {
-            case ConsValue(Str(name), ConsValue(VList(tests), UnitValue)) =>
-              Test.Suite(name, tests.map(toTest(_)))
-            case other => sys.error(s"expected test value: $other")
-          }
-
-        tpe match {
-          case Type.TyConst(Type.Const.Defined(Predef.Name, tn)) =>
-            tn.ident.asString match {
-              case "Assertion" =>
-                Some(toAssert(ea.value))
-              case "Test" =>
-                Some(toTest(ea.value))
-              case "TestSuite" =>
-                Some(toSuite(ea.value))
-              case _ =>
-                None
-            }
-          case _ => None
-        }
-=======
       (name, _, tpe) <- pack.program.lets.lastOption
       value <- evaluate(pack).get(name)
     } yield (value, tpe.getType)
+
+  def evaluateLets(p: PackageName): List[(Bindable, (Eval[Value[V]], Type, T))] = {
+    for {
+      pack <- pm.toMap.get(p).toList
+      env = evaluate(pack)
+      (name, _, expr) <- pack.program.lets
+      value <- evaluate(pack).get(name).toList
+    } yield (name, (value, expr.getType, expr.tag))
+  }
 
   /* TODO: this is useful for debugging, but we should probably test it and write a parser for the
    * list syntax
@@ -664,7 +579,7 @@
 
   def evalTest(ps: PackageName): Option[Test] =
     evaluateLast(ps).flatMap { case (ea, tpe) =>
-      def toAssert(a: Value): Test =
+      def toAssert(a: Value[V]): Test =
         a match {
           case ConsValue(True, ConsValue(Str(message), UnitValue)) =>
             Test.Assertion(true, message)
@@ -675,7 +590,7 @@
             sys.error(s"expected test value: $other")
             // $COVERAGE-ON$
         }
-      def toSuite(a: Value): Test =
+      def toSuite(a: Value[V]): Test =
         a match {
           case ConsValue(Str(name), ConsValue(VList(tests), UnitValue)) =>
             Test.Suite(name, tests.map(toTest(_)))
@@ -684,7 +599,7 @@
             sys.error(s"expected test value: $other")
             // $COVERAGE-ON$
         }
-      def toTest(a: Value): Test =
+      def toTest(a: Value[V]): Test =
         a match {
           case SumValue(0, assertion) => toAssert(assertion)
           case SumValue(1, suite) => toSuite(suite)
@@ -704,79 +619,14 @@
           }
         case _ => None
       }
->>>>>>> 1ee2802b
     }
 
   private type Ref = TypedExpr[T]
 
   private def evalBranch(
-<<<<<<< HEAD
-      tpe: Type,
-      branches: NonEmptyList[
-        (Pattern[(PackageName, Constructor), Type], TypedExpr[T])
-      ],
-      p: Package.Typed[T],
-      recurse: ((Package.Typed[T], Ref)) => (Scoped[E, V], Type)
-  ): (Value[V], Env[E, V]) => Eval[Value[V]] = {
-    val dtConst @ Type.TyConst(Type.Const.Defined(pn0, tn)) =
-      Type
-        .rootConst(tpe)
-        .getOrElse(sys.error(s"failure to get type: $tpe")) // this is safe because it has type checked
-
-    val packageForType = pm.toMap(pn0)
-
-    def definedForCons(pc: (PackageName, Constructor)): DefinedType[Any] =
-      pm.toMap(pc._1).program.types.getConstructor(pc._1, pc._2).get._2
-
-    val noop: (Value[V], Env[E, V]) => Option[Env[E, V]] = { (_, env) =>
-      Some(env)
-    }
-    val neverMatch: (Value[V], Env[E, V]) => Option[Nothing] = { (_, _) =>
-      None
-    }
-    /*
-     * This is used in a loop internally, so I am avoiding map and flatMap
-     * in favor of pattern matching for performance
-     */
-    def maybeBind[B](
-        pat: Pattern[(PackageName, Constructor), Type]
-    ): (Value[V], Env[E, V]) => Option[Env[E, V]] =
-      pat match {
-        case Pattern.WildCard => noop
-        case Pattern.Literal(lit) =>
-          val vlit = fromLit(lit)
-
-          { (v, env) =>
-            if (v == vlit) Some(env) else None
-          }
-        case Pattern.Var(n) => { (v, env) =>
-          Some(env.updated(n, Eval.now(v)))
-        }
-        case Pattern.Named(n, p) =>
-          val inner = maybeBind(p)
-
-          { (v, env) =>
-            inner(v, env) match {
-              case None       => None
-              case Some(env1) => Some(env1.updated(n, Eval.now(v)))
-            }
-          }
-        case Pattern.ListPat(items) =>
-          items match {
-            case Nil => { (arg, acc) =>
-              arg match {
-                case VList.VNil => Some(acc)
-                case _          => None
-              }
-            }
-            case Right(ph) :: ptail =>
-              // a right hand side pattern never matches the empty list
-              val fnh = maybeBind(ph)
-              val fnt = maybeBind(Pattern.ListPat(ptail))
-=======
     tpe: Type,
     branches: NonEmptyList[(Pattern[(PackageName, Constructor), Type], TypedExpr[T])],
-    recurse: Ref => Scoped): (Value, Env) => Eval[Value] = {
+    recurse: Ref => Scoped[E,V]): (Value[V], Env[E, V]) => Eval[Value[V]] = {
       val dtConst@Type.TyConst(Type.Const.Defined(pn0, tn)) =
         Type.rootConst(tpe).getOrElse(sys.error(s"failure to get type: $tpe")) // this is safe because it has type checked
 
@@ -785,17 +635,17 @@
       def definedForCons(pc: (PackageName, Constructor)): DefinedType[Any] =
         pm.toMap(pc._1).program.types.getConstructor(pc._1, pc._2).get._2
 
-      val noop: (Value, Env) => Option[Env] = { (_, env) => Some(env) }
-      val neverMatch: (Value, Env) => Option[Nothing] = { (_, _) => None }
+      val noop: (Value[V], Env[E,V]) => Option[Env[E,V]] = { (_, env) => Some(env) }
+      val neverMatch: (Value[V], Env[E,V]) => Option[Nothing] = { (_, _) => None }
       /*
        * This is used in a loop internally, so I am avoiding map and flatMap
        * in favor of pattern matching for performance
        */
-      def maybeBind[E](pat: Pattern[(PackageName, Constructor), Type]): (Value, Env) => Option[Env] =
+      def maybeBind[B](pat: Pattern[(PackageName, Constructor), Type]): (Value[V], Env[E,V]) => Option[Env[E,V]] =
         pat match {
           case Pattern.WildCard => noop
           case Pattern.Literal(lit) =>
-            val vlit = Value.fromLit(lit)
+            val vlit = fromLit(lit)
 
             { (v, env) => if (v == vlit) Some(env) else None }
           case Pattern.Var(n) =>
@@ -823,101 +673,17 @@
                 // a right hand side pattern never matches the empty list
                 val fnh = maybeBind(ph)
                 val fnt = maybeBind(Pattern.ListPat(ptail))
->>>>>>> 1ee2802b
-
-              { (arg, acc) =>
-                arg match {
-                  case VList.Cons(argHead, argTail) =>
-                    fnh(argHead, acc) match {
-                      case None       => None
-                      case Some(acc1) => fnt(argTail, acc1)
-                    }
-                  case _ => None
-                }
-              }
-            case Left(splice) :: Nil =>
-              // this is the common and easy case: a total match of the tail
-              // we don't need to match on it being a list, because we have
-              // already type checked
-              splice match {
-                case Some(ident) => { (v, env) =>
-                  Some(env.updated(ident, Eval.now(v)))
-                }
-                case None =>
-                  noop
-              }
-            case Left(splice) :: ptail =>
-              // this is more costly, since we have to match a non infinite tail.
-              // we reverse the tails, do the match, and take the rest into
-              // the splice
-              val revPat = Pattern.ListPat(ptail.reverse)
-              val fnMatchTail = maybeBind(revPat)
-              val ptailSize = ptail.size
-
-              splice match {
-                case Some(nm) => { (arg, acc) =>
+
+                { (arg, acc) =>
                   arg match {
-                    case VList(asList) =>
-                      // we only allow one splice, so we assume the rest of the patterns
-                      val (revArgTail, spliceVals) =
-                        asList.reverse.splitAt(ptailSize)
-                      fnMatchTail(VList(revArgTail), acc) match {
-                        case None => None
-                        case Some(acc1) =>
-                          Some {
-                            // now bind the rest into splice:
-                            val rest = Eval.now(VList(spliceVals.reverse))
-                            acc1.updated(nm, rest)
-                          }
+                    case VList.Cons(argHead, argTail) =>
+                      fnh(argHead, acc) match {
+                        case None       => None
+                        case Some(acc1) => fnt(argTail, acc1)
                       }
-                    case notlist =>
-                      // it has to be a list due to type checking
-                      // $COVERAGE-OFF$this should be unreachable
-                      sys.error(
-                        s"ill typed in match, expected list found: $notlist"
-                      )
-                    // $COVERAGE-ON$
+                    case _ => None
                   }
                 }
-<<<<<<< HEAD
-                case None => { (arg, acc) =>
-                  arg match {
-                    case VList(asList) =>
-                      // we only allow one splice, so we assume the rest of the patterns
-                      val (revArgTail, spliceVals) =
-                        asList.reverse.splitAt(ptailSize)
-                      fnMatchTail(VList(revArgTail), acc)
-                    case notlist =>
-                      // it has to be a list due to type checking
-                      // $COVERAGE-OFF$this should be unreachable
-                      sys.error(
-                        s"ill typed in match, expected list found: $notlist"
-                      )
-                    // $COVERAGE-ON$
-                  }
-                }
-              }
-          }
-        case Pattern.Annotation(p, _) =>
-          // TODO we may need to use the type here
-          maybeBind(p)
-        case Pattern.Union(h, t) =>
-          // we can just loop expanding these out:
-          def loop(
-              ps: List[Pattern[(PackageName, Constructor), Type]]
-          ): (Value[V], Env[E, V]) => Option[Env[E, V]] =
-            ps match {
-              case Nil => neverMatch
-              case head :: tail =>
-                val fnh = maybeBind(head)
-                val fnt = loop(tail)
-
-                { (arg, acc) =>
-                  fnh(arg, acc) match {
-                    case None => fnt(arg, acc)
-                    case some => some
-                  }
-=======
               case Pattern.ListPart.NamedList(ident) :: Nil =>
                 { (v, env) => Some(env.updated(ident, Eval.now(v))) }
               case Pattern.ListPart.WildList :: Nil =>
@@ -969,70 +735,66 @@
                           // $COVERAGE-ON$
                       }
                     }
->>>>>>> 1ee2802b
                 }
             }
-          loop(h :: t.toList)
-        case Pattern.PositionalStruct(pc @ (_, ctor), items) =>
-          /*
-           * The type in question is not the outer dt, but the type associated
-           * with this current constructor
-           */
-          val dt = definedForCons(pc)
-          val itemFns = items.map(maybeBind(_))
-
-          def processArgs(
-              as: List[Value[V]],
-              acc: Env[E, V]
-          ): Option[Env[E, V]] = {
-            // manually write out foldM hoping for performance improvements
-            @annotation.tailrec
-            def loop(
-                vs: List[Value[V]],
-                fns: List[(Value[V], Env[E, V]) => Option[Env[E, V]]],
-                env: Env[E, V]
-            ): Option[Env[E, V]] =
-              vs match {
-                case Nil => Some(env)
-                case vh :: vt =>
-                  fns match {
-                    case fh :: ft =>
-                      fh(vh, env) match {
-                        case None       => None
-                        case Some(env1) => loop(vt, ft, env1)
-                      }
-                    case Nil =>
-                      Some(env) // mismatch in size, shouldn't happen statically
+          case Pattern.Annotation(p, _) =>
+            // TODO we may need to use the type here
+            maybeBind(p)
+          case Pattern.Union(h, t) =>
+            // we can just loop expanding these out:
+            def loop(ps: List[Pattern[(PackageName, Constructor), Type]]): (Value[V], Env[E,V]) => Option[Env[E,V]] =
+              ps match {
+                case Nil => neverMatch
+                case head :: tail =>
+                  val fnh = maybeBind(head)
+                  val fnt = loop(tail)
+
+                  { (arg, acc) =>
+                    fnh(arg, acc) match {
+                      case None => fnt(arg, acc)
+                      case some => some
+                    }
                   }
               }
-            loop(as, itemFns, acc)
-          }
-
-<<<<<<< HEAD
-          if (dt.isStruct) {
-            // this is a struct, which means we expect it
-            { (arg: Value[V], acc: Env[E, V]) =>
-              arg match {
-                case p: ProductValue =>
-                  // this is the pattern
-                  // note passing in a List here we could have union patterns
-                  // if all the pattern bindings were known to be of the same type
-                  processArgs(p.toList, acc)
-
-                case other =>
-                  // $COVERAGE-OFF$this should be unreachable
-                  val ts = TypeRef
-                    .fromTypes(Some(p.name), tpe :: Nil)(tpe)
-                    .toDoc
-                    .render(80)
-                  sys.error(
-                    s"ill typed in match (${ctor.asString}${items.mkString}): $ts\n\n$other"
-                  )
-                // $COVERAGE-ON$
-=======
+            loop(h :: t.toList)
+          case Pattern.PositionalStruct(pc @ (_, ctor), items) =>
+            /*
+            * The type in question is not the outer dt, but the type associated
+            * with this current constructor
+            */
+            val dt = definedForCons(pc)
+            val itemFns = items.map(maybeBind(_))
+
+            def processArgs(
+                as: List[Value[V]],
+                acc: Env[E, V]
+            ): Option[Env[E, V]] = {
+              // manually write out foldM hoping for performance improvements
+              @annotation.tailrec
+              def loop(
+                  vs: List[Value[V]],
+                  fns: List[(Value[V], Env[E, V]) => Option[Env[E, V]]],
+                  env: Env[E, V]
+              ): Option[Env[E, V]] =
+                vs match {
+                  case Nil => Some(env)
+                  case vh :: vt =>
+                    fns match {
+                      case fh :: ft =>
+                        fh(vh, env) match {
+                          case None       => None
+                          case Some(env1) => loop(vt, ft, env1)
+                        }
+                      case Nil =>
+                        Some(env) // mismatch in size, shouldn't happen statically
+                    }
+                }
+              loop(as, itemFns, acc)
+            }
+
             if (dt.isStruct) {
               // this is a struct, which means we expect it
-              { (arg: Value, acc: Env) =>
+              { (arg: Value[V], acc: Env[E,V]) =>
                 arg match {
                   case p: ProductValue =>
                     // this is the pattern
@@ -1047,10 +809,9 @@
                     sys.error(s"ill typed in match (${ctor.asString}$itemStr: $ts\n\n$other\n\nenv: $acc")
                     // $COVERAGE-ON$
                 }
->>>>>>> 1ee2802b
               }
             }
-          } else {
+          else {
             // compute the index of ctor, so we can compare integers later
             val idx = dt.constructors.map(_._1).indexOf(ctor)
 
@@ -1066,38 +827,10 @@
                 // $COVERAGE-ON$
               }
             }
-<<<<<<< HEAD
-          }
-      }
-    def bindEnv[B](
-        branches: List[(Pattern[(PackageName, Constructor), Type], B)]
-    ): (Value[V], Env[E, V]) => (Env[E, V], B) =
-      branches match {
-        case Nil =>
-          // This is ruled out by typechecking, we know all our matches are total
-          // $COVERAGE-OFF$this should be unreachable
-          { (arg, env) =>
-            sys.error(s"non-total match: arg: $arg, branches: $branches")
-          }
-        // $COVERAGE-ON$
-        case (p, e) :: tail =>
-          val pfn = maybeBind(p)
-
-          val fnh = { (arg: Value[V], env: Env[E, V]) =>
-            pfn(arg, env) match {
-              case None      => None
-              case Some(env) => Some((env, e))
-            }
-          }
-          val fntail = bindEnv(tail)
-
-          { (arg, acc) =>
-            fnh(arg, acc) match {
-              case None    => fntail(arg, acc)
-              case Some(r) => r
-=======
-        }
-      def bindEnv[E](branches: List[(Pattern[(PackageName, Constructor), Type], E)]): (Value, Env) => (Env, E) =
+          }
+        }
+
+      def bindEnv[B](branches: List[(Pattern[(PackageName, Constructor), Type], B)]): (Value[V], Env[E,V]) => (Env[E,V], B) =
         branches match {
           case Nil =>
             // This is ruled out by typechecking, we know all our matches are total
@@ -1115,17 +848,9 @@
                 case None => fntail(arg, env)
                 case Some(env) => (env, e)
               }
->>>>>>> 1ee2802b
             }
-          }
-      }
-
-<<<<<<< HEAD
-    // recurse on all the branches:
-    val compiledBranches = branches.map {
-      case (pattern, branch) =>
-        (pattern, recurse((p, Right(branch)))._1)
-=======
+        }
+
       // recurse on all the branches:
       val compiledBranches = branches.map { case (pattern, branch) =>
         (pattern, recurse(branch))
@@ -1140,130 +865,14 @@
         val (localEnv, next) = bindFn(arg, env)
         next.inEnv(localEnv)
       }
->>>>>>> 1ee2802b
-    }
-    val bindFn = bindEnv(compiledBranches.toList)
-
-    /*
-     * Now we have fully compiled all the branches and eliminated a certain amount of runtime
-     * cost of handling pattern matching
-     */
-    { (arg, env) =>
-      val (localEnv, next) = bindFn(arg, env)
-      next.inEnv(localEnv)
-    }
   }
 
   /**
-<<<<<<< HEAD
-    * TODO, expr is a TypedExpr so we already know the type. returning it does not do any good that I
-    * can see.
-    */
-  private def evalTypedExpr(
-      p: Package.Typed[T],
-      expr: TypedExpr[T],
-      recurse: ((Package.Typed[T], Ref)) => (Scoped[E, V], Type)
-  ): Scoped[E, V] = {
-
-    import TypedExpr._
-
-    expr match {
-      case Generic(_, e, _) =>
-        // TODO, we need to probably do something with this
-        evalTypedExpr(p, e, recurse)
-      case Annotation(e, _, _) => evalTypedExpr(p, e, recurse)
-      case Var(None, ident, _, _) =>
-        Scoped.orElse(ident) {
-          // this needs to be lazy
-          recurse((p, Left(ident)))._1
-        }
-      case Var(Some(p), ident, _, _) =>
-        val pack = pm.toMap
-          .get(p)
-          .getOrElse(
-            sys.error(s"cannot find $p, shouldn't happen due to typechecking")
-          )
-        val (scoped, _) = eval((pack, Left(ident)))
-        scoped
-      case App(AnnotatedLambda(name, _, fn, _), arg, _, _) =>
-        val argE = recurse((p, Right(arg)))._1
-        val fnE = recurse((p, Right(fn)))._1
-
-        argE.letNameIn(name, fnE)
-      case App(fn, arg, _, _) =>
-        val efn = recurse((p, Right(fn)))._1
-        val earg = recurse((p, Right(arg)))._1
-
-        efn.applyArg(earg)
-      case a @ AnnotatedLambda(name, _, expr, _) =>
-        val inner = recurse((p, Right(expr)))._1
-        inner.asLambda(name, a.tag)
-      case Let(arg, e, in, rec, _) =>
-        val e0 = recurse((p, Right(e)))._1
-        val eres =
-          if (rec.isRecursive) Scoped.recursive(arg, e0)
-          else e0
-        val inres = recurse((p, Right(in)))._1
-
-        eres.letNameIn(arg, inres)
-      case Literal(lit, _, _) =>
-        val res = Eval.now(fromLit(lit))
-        Scoped.const(res)
-      case Match(arg, branches, _) =>
-        val argR = recurse((p, Right(arg)))._1
-        val branchR = evalBranch(arg.getType, branches, p, recurse)
-
-        argR.flatMap { (env, a) =>
-          branchR(a, env)
-        }
-    }
-  }
-
-  /**
-    * We only call this on typechecked names, which means we know
-    * that names resolve
-    */
-  private[this] val eval: ((Package.Typed[T], Ref)) => (Scoped[E, V], Type) =
-    Memoize.function[(Package.Typed[T], Ref), (Scoped[E, V], Type)] {
-      case ((pack, Right(expr)), recurse) =>
-        (evalTypedExpr(pack, expr, recurse), expr.getType)
-      case ((pack, Left(item)), recurse) =>
-        NameKind(pack, item) match {
-          case None =>
-            // this isn't great, but since we fully compile, even when
-            // we don't use a branch, we hit this now
-            (Scoped.unreachable, Type.IntType)
-          case Some(NameKind.Let(name, recursive, expr)) =>
-            val res0 = recurse((pack, Right(expr)))
-            val s1 =
-              if (recursive.isRecursive) Scoped.recursive(name, res0._1)
-              else res0._1
-
-            (s1, res0._2)
-          case Some(NameKind.Constructor(cn, _, dt, tpe)) =>
-            (Scoped.const(constructor(cn, dt)), tpe)
-          case Some(NameKind.Import(from, orig)) =>
-            val infFrom = pm.toMap(from.name)
-            val other = recurse((infFrom, Left(orig)))
-
-            // we reset the environment in the other package
-            (other._1.emptyScope, other._2)
-          case Some(NameKind.ExternalDef(pn, n, tpe)) =>
-            externals.toMap.get((pn, n.asString)) match {
-              case None =>
-                throw EvaluationException(
-                  s"Missing External defintion of '${pn.parts.toList.mkString("/")} $n'. Check that your 'external' parameter is correct."
-                )
-              case Some(ext) =>
-                (Scoped.const(ext.call(tpe, pn, n)), tpe)
-            }
-        }
-=======
    * TODO, expr is a TypedExpr so we already know the type. returning it does not do any good that I
    * can see.
    */
   @annotation.tailrec
-  private def evalTypedExpr(expr: TypedExpr[T], recurse: Ref => Scoped): Scoped = {
+  private def evalTypedExpr(expr: TypedExpr[T], recurse: Ref => Scoped[E, V]): Scoped[E, V] = {
 
     import TypedExpr._
 
@@ -1291,14 +900,14 @@
 
              efn.applyArg(earg)
          }
-       case AnnotatedLambda(name, _, expr, _) =>
+       case a@AnnotatedLambda(name, _, expr, _) =>
          expr match {
            case App(f, Var(None, name2, _, _), _, _) if name2 == name =>
              // here is eta-conversion: \x -> f(x) == f
              recurse(f)
            case expr =>
              val inner = recurse(expr)
-             inner.asLambda(name)
+             inner.asLambda(name, a.tag)
          }
        case Let(arg, e, in, rec, _) =>
          val e0 = recurse(e)
@@ -1309,7 +918,7 @@
 
          eres.letNameIn(arg, inres)
        case Literal(lit, _, _) =>
-         val res = Eval.now(Value.fromLit(lit))
+         val res = Eval.now(fromLit(lit))
          Scoped.const(res)
        case Match(arg, branches, _) =>
          val argR = recurse(arg)
@@ -1323,10 +932,9 @@
    * We only call this on typechecked names, which means we know
    * that names resolve
    */
-  private[this] val eval: Ref => Scoped =
-    Memoize.function[Ref, Scoped] {
+  private[this] val eval: Ref => Scoped[E, V] =
+    Memoize.function[Ref, Scoped[E, V]] {
       (expr, recurse) => evalTypedExpr(expr, recurse)
->>>>>>> 1ee2802b
     }
 
   private def constructor(
