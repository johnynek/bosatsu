--- conflicted
+++ resolved
@@ -13,15 +13,10 @@
 case class TypeName(asString: String)
 
 object TypeName {
-<<<<<<< HEAD
-  implicit val ordering: Ordering[TypeName] =
-=======
-
   implicit val typeNameOrder: Order[TypeName] =
     Order.by { tn: TypeName => tn.asString }
 
   implicit val typeNameOrdering: Ordering[TypeName] =
->>>>>>> 76942fba
     Ordering.by { tn: TypeName => tn.asString }
 }
 
