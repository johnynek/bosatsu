--- conflicted
+++ resolved
@@ -24,14 +24,6 @@
   def allDefinedTypes: List[DefinedType[A]] =
     definedTypes.values.toList.sortBy { dt => (dt.packageName, dt.name) }
 
-<<<<<<< HEAD
-// TODO, we should be using SortedMap for reproducibility
-
-case class TypeEnv[+A](
-  values: SortedMap[(PackageName, String), Type],
-  constructors: SortedMap[(PackageName, ConstructorName), (List[(ParamName, Type)], DefinedType[A], Type)],
-  definedTypes: SortedMap[(PackageName, TypeName), DefinedType[A]]) {
-=======
   def getConstructor(p: PackageName, c: ConstructorName): Option[(List[(ParamName, Type)], DefinedType[A], Type)] =
     constructors.get((p, c))
 
@@ -40,7 +32,6 @@
 
   def getValue(p: PackageName, n: String): Option[Type] =
     values.get((p, n))
->>>>>>> f0572ee4
 
   def localValuesOf(p: PackageName): SortedMap[String, Type] =
     (SortedMap.newBuilder[String, Type] ++= values.iterator.collect { case ((pn, n), v) if pn == p => (n, v) }).result
