package org.bykn.bosatsu

import cats.data.{NonEmptyList, Validated}
import fastparse.all._
import java.math.BigInteger
import scala.collection.immutable.SortedMap
import language.experimental.macros

object Predef {
  /**
   * Loads a file *at compile time* as a means of embedding
   * external files into strings. This lets us avoid resources
   * which compilicate matters for scalajs.
   */
  private[bosatsu] def loadFileInCompile(file: String): String = macro Macro.smac

  /**
   * String representation of the predef
   */
  val predefString: String =
    loadFileInCompile("core/src/main/resources/bosatsu/predef.bosatsu")

  /**
   * The parsed representation of the predef.
   */
  lazy val predefPackage: Package.Parsed =
    Package.parser.parse(predefString) match {
      case Parsed.Success(pack, _) => pack
      case Parsed.Failure(exp, idx, extra) =>
        val lm = LocationMap(predefString)
        sys.error(s"couldn't parse predef: ${lm.showContext(idx)} with trace: ${extra.traced.trace}")
    }

  /**
   * Here is the fully compiled Predef
   */
  lazy val predefCompiled: Package.Inferred = {
    val (bad, good) = PackageMap.resolveThenInfer(((), predefPackage) :: Nil, Nil)
    require(bad.isEmpty, s"expected no bad packages, found: $bad")
    good match {
      case Validated.Valid(v) =>
        v.toMap.get(Name) match {
          case None => sys.error("internal error: predef package not found after compilation")
          case Some(inf) => inf
        }
      case Validated.Invalid(errs) =>
        sys.error(s"internal error: predef didn't compile: $errs")
    }
  }

  def packageName: PackageName =
    PackageName.predef

  // For pattern matching
  val Name: PackageName =
    PackageName.predef

  val predefImportList = predefCompiled.exports
    .map(_.name)
<<<<<<< HEAD
    .map(ImportedName.OriginalName(_, ()))
    .toSet.toList
=======
    .distinct
    .sorted
    .map(ImportedName.OriginalName(_, ()))
>>>>>>> 1ee2802b

  val predefImports: Import[PackageName, Unit] =
    Import(packageName,NonEmptyList.fromList(predefImportList).get)

<<<<<<< HEAD
  def jvmExternals[T[_]](implicit
    tokenize: Evaluation.Value[T] => Json,
    predefImpl: PredefImpl[T],
    valueT: Evaluation.ValueT[T]
  ): Externals[T] =
=======
  val jvmExternals: Externals =
>>>>>>> 1ee2802b
    Externals
      .empty
      .add(packageName, "add", FfiCall.Fn2(predefImpl.add(_, _)))
      .add(packageName, "div", FfiCall.Fn2(predefImpl.div(_, _)))
      .add(packageName, "sub", FfiCall.Fn2(predefImpl.sub(_, _)))
      .add(packageName, "times", FfiCall.Fn2(predefImpl.times(_, _)))
      .add(packageName, "eq_Int", FfiCall.Fn2(predefImpl.eq_Int(_, _)))
      .add(packageName, "cmp_Int", FfiCall.Fn2(predefImpl.cmp_Int(_, _)))
      .add(packageName, "gcd_Int", FfiCall.Fn2(predefImpl.gcd_Int(_, _)))
      .add(packageName, "mod_Int", FfiCall.Fn2(predefImpl.mod_Int(_, _)))
      .add(packageName, "range", FfiCall.Fn1(predefImpl.range(_)))
      .add(packageName, "int_loop", FfiCall.Fn3(predefImpl.intLoop(_, _, _)))
      .add(packageName, "trace", FfiCall.Fn2(predefImpl.trace(_, _)))
      .add(packageName, "string_Order_fn", FfiCall.Fn2(predefImpl.string_Order_Fn(_, _)))
      .add(packageName, "clear_Dict", FfiCall.Fn1(predefImpl.clear_Dict(_)))
      .add(packageName, "empty_Dict", FfiCall.Fn1(predefImpl.empty_Dict(_)))
      .add(packageName, "add_key", FfiCall.Fn3(predefImpl.add_key(_, _, _)))
      .add(packageName, "get_key", FfiCall.Fn2(predefImpl.get_key(_, _)))
      .add(packageName, "items", FfiCall.Fn1(predefImpl.items(_)))
      .add(packageName, "remove_key", FfiCall.Fn2(predefImpl.remove_key(_, _)))

  def withPredef(ps: List[Package.Parsed]): List[Package.Parsed] =
    predefPackage :: ps.map(_.withImport(predefImports))

  def withPredefA[A](predefA: A, ps: List[(A, Package.Parsed)]): List[(A, Package.Parsed)] =
    (predefA, predefPackage) :: withPredefImportsA(ps)

  def withPredefImportsA[A](ps: List[(A, Package.Parsed)]): List[(A, Package.Parsed)] =
    ps.map { case (a, p) => (a, p.withImport(predefImports)) }
}

case class PredefImpl[T[_]]()(implicit valueT: Evaluation.ValueT[T]) {

  import Evaluation.Value
  import valueT.{VInt, VOption, Comparison, VList, ConsValue, Str, ExternalValue, SumValue, ProductValue}

  private def i(a: Value[T]): BigInteger =
    a match {
      case valueT.VInt(bi) => bi
      case other => sys.error(s"expected integer: $a")
    }

  def add(a: Value[T], b: Value[T]): Value[T] =
    VInt(i(a).add(i(b)))

  def div(a: Value[T], b: Value[T]): Value[T] = {
    val bi = i(b)
    if (bi.equals(BigInteger.ZERO)) valueT.VOption.none
    else VOption.some(valueT.VInt(i(a).divide(bi)))
  }

  def sub(a: Value[T], b: Value[T]): Value[T] =
    valueT.VInt(i(a).subtract(i(b)))

  def times(a: Value[T], b: Value[T]): Value[T] =
    valueT.VInt(i(a).multiply(i(b)))

  def eq_Int(a: Value[T], b: Value[T]): Value[T] =
    // since we have already typechecked, standard equals works
    if (a.equals(b)) valueT.True else valueT.False

  def cmp_Int(a: Value[T], b: Value[T]): Value[T] =
    Comparison.fromInt(i(a).compareTo(i(b)))

  def mod_Int(a: Value[T], b: Value[T]): Value[T] =
    valueT.VInt(i(a).mod(i(b).abs()))

  def gcd_Int(a: Value[T], b: Value[T]): Value[T] =
    valueT.VInt(i(a).gcd(i(b)))

  def range(v: Value[T]): Value[T] = {
    val max = i(v)
    @annotation.tailrec
    def loop(i: BigInteger, acc: List[Value[T]]): Value[T] = {
      if (i.compareTo(max) >= 0) {
        // build the list
        @annotation.tailrec
        def build(vs: List[Value[T]], acc: Value[T]): Value[T] =
          vs.asInstanceOf[List[Any]] match {
            case Nil => acc
            case h :: tail => build(tail.asInstanceOf[List[Value[T]]], VList.Cons(h.asInstanceOf[Value[T]], acc))
          }

        build(acc, VList.VNil)
      }
      else {
        loop(i.add(BigInteger.ONE), VInt(i) :: acc)
      }
    }

    loop(BigInteger.ZERO, Nil)
  }

  //def intLoop(intValue: Int, state: a, fn: Int -> a -> TupleCons[Int, TupleCons[a, Unit]]) -> a
  final def intLoop(intValue: Value[T], state: Value[T], fn: Value[T]): Value[T] = {
    val fnT = fn.asFn

    @annotation.tailrec
    def loop(biValue: Value[T], bi: BigInteger, state: Value[T]): Value[T] =
      if (bi.compareTo(BigInteger.ZERO) <= 0) state
      else {
        val fn0 = fnT(biValue).value.asFn
        fn0(state).value match {
          case ConsValue(nextI, ConsValue(ConsValue(nextA, _), _)) =>
            val n = i(nextI)
            if (n.compareTo(bi) >= 0) {
              // we are done in this case
              nextA
            }
            else loop(nextI, n, nextA)
          case other => sys.error(s"unexpected ill-typed value: at $bi, $state, $other")
        }
      }

    loop(intValue, i(intValue), state)
  }

  def trace(prefix: Value[T], v: Value[T]): Value[T] = {
    val Str(prestr) = prefix
    println(s"$prestr: $v")
    v
  }

  def string_Order_Fn(a: Value[T], b: Value[T]): Value[T] =
    (a, b) match {
      case (Str(sa), Str(sb)) =>
        Comparison.fromInt(sa.compareTo(sb))
      case other => sys.error(s"type error: $other")
    }

  def tokenizeDict(implicit tokenize: Value[T] => Json): Any => Json = { sm =>
    val lst = sm.asInstanceOf[SortedMap[Value[T], Value[T]]].toList.map {
      case (v1, v2) => tokenize(v1).render() -> tokenize(v2)
    }
    Json.JObject(lst)
  }

  def clear_Dict(dictv: Value[T]): Value[T] = {
    val (d, tokenize) = toDict(dictv)
    val ord = d.ordering
    ExternalValue(SortedMap.empty[Value[T], Value[T]](ord), tokenize)
  }


  def empty_Dict(ord: Value[T])(implicit tokenize: Value[T] => Json): Value[T] =
    ord match {
      case ConsValue(fn, _) =>
        implicit val ordValue: Ordering[Value[T]] =
          new Ordering[Value[T]] {
            val fnV = fn.asFn
            def compare(a: Value[T], b: Value[T]): Int =
              fnV(a).flatMap(_.asFn(b)).value match {
                case SumValue(v, _) =>
                  v - 1
                case other => sys.error(s"type error: $other")
              }
          }
        ExternalValue(SortedMap.empty[Value[T], Value[T]], tokenizeDict)
      case other => sys.error(s"type error: $other")
    }

  def toDict(v: Value[T]): (SortedMap[Value[T], Value[T]], Any => Json) =
    v match {
      case ExternalValue(sm, tokenize) =>
        (sm.asInstanceOf[SortedMap[Value[T], Value[T]]], tokenize)
      case other => sys.error(s"type error: $other")
    }

  def add_key(dict: Value[T], k: Value[T], value: Value[T]): Value[T] = {
    val (d, tokenize) = toDict(dict)
    ExternalValue(d.updated(k, value), tokenize)
  }

  def get_key(dict: Value[T], k: Value[T]): Value[T] =
    toDict(dict)._1.get(k) match {
      case None => VOption.none
      case Some(v) => VOption.some(v)
    }

  def remove_key(dict: Value[T], k: Value[T]): Value[T] = {
    val (d, tokenize) = toDict(dict)
    val sm = d - k
    ExternalValue(sm, tokenize)
  }

  def items(dict: Value[T]): Value[T] = {
    val d = toDict(dict)._1
    VList(d.iterator.map { case (k, v) =>
      ProductValue.fromList(k :: ProductValue.fromList(v :: Nil) :: Nil)
    }
    .toList)
  }
}<|MERGE_RESOLUTION|>--- conflicted
+++ resolved
@@ -57,27 +57,18 @@
 
   val predefImportList = predefCompiled.exports
     .map(_.name)
-<<<<<<< HEAD
-    .map(ImportedName.OriginalName(_, ()))
-    .toSet.toList
-=======
     .distinct
     .sorted
     .map(ImportedName.OriginalName(_, ()))
->>>>>>> 1ee2802b
 
   val predefImports: Import[PackageName, Unit] =
     Import(packageName,NonEmptyList.fromList(predefImportList).get)
 
-<<<<<<< HEAD
   def jvmExternals[T[_]](implicit
     tokenize: Evaluation.Value[T] => Json,
     predefImpl: PredefImpl[T],
     valueT: Evaluation.ValueT[T]
   ): Externals[T] =
-=======
-  val jvmExternals: Externals =
->>>>>>> 1ee2802b
     Externals
       .empty
       .add(packageName, "add", FfiCall.Fn2(predefImpl.add(_, _)))
