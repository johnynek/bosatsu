package org.bykn.bosatsu

import cats.data.{NonEmptyList, State}
import cats.implicits._
import rankn._
import scala.collection.immutable.SortedMap

import Identifier.Constructor
import org.bykn.bosatsu.LetFreePattern.ListPart
import scala.annotation.tailrec 
import scala.collection.immutable.IntMap

/*
 * The LetFreeExpression is an attempting to be a stripped down version of a bosatsu expression
 * to give a semantic representation of the output of the computation. It is not intended to represent
 * the computation that produces the output, even though it does contain enough information to be
 * evaluated. As such it can be used to sometimes tell if two expressions will produce the same 
 * outputs for cacheing purposes. It also makes functions inspectable which means it's possible
 * to translate them into code for extrenal computation (eg sql statements).
 * 
 * As the name implies, it expression eliminates Lets by inlining the values. This creates an issue
 * for how to represent a recurrsive Lets so we introduce a Recursion expression that is only valid
 * if it contains a Lambda, where the applying the argument is the recursive call. All variable names
 * are eliminated and replaced with De Bruijn indicies so that expressions get the same representation
 * regardless of variable name choice or nesting. Where possible Match and App are normalized,
 * even when it will produce a less efficient computation. No recurrsive functions or external functions
 * are applied as they are considered runtime concerns.
 */
sealed abstract class LetFreeExpression {

  /*
   * maxLambdaVar is to keep track of what is the largest de bruijn index
   * of lambda variables in the expression. This is useful because if this number
   * is positive then there are unbound variables and it should not be cached (unless
   * you want to be clever about cacheing values for when they are bound in an outer
   * scope). And when they are negative it implies there are eta reduction opportunities.
   * None essentially means -Infinity as either there are no linked expressions
   * or there are no lambda variables used in the linked expressions
   */
  def maxLambdaVar: Option[Int]

  def serialize: String = {
    def escapeString(unescaped: String) = StringUtil.escape('\'', unescaped)
    this match {
      case LetFreeExpression.App(fn, arg) => s"App(${fn.serialize},${arg.serialize})"
      case LetFreeExpression.ExternalVar(pack, defName, tpe) => s"ExternalVar('${escapeString(pack.asString)}','${escapeString(defName.asString)}', '${escapeString(TypeRef.fromTypes(None, tpe :: Nil).apply(tpe).toDoc.render(100))}')"
      case LetFreeExpression.Match(arg, branches) => {
        val serBranches = branches.toList.map {case (lfp, lfe) => s"${lfp.serialize},${lfe.serialize}"}.mkString(",")
        s"Match(${arg.serialize},$serBranches)"
      }
      case LetFreeExpression.LambdaVar(index) => s"LambdaVar($index)"
      case LetFreeExpression.Lambda(expr) => s"Lambda(${expr.serialize})"
      case LetFreeExpression.Struct(enum, args, _) => s"Struct($enum,${args.map(_.serialize).mkString(",")})"
      case LetFreeExpression.Literal(toLit) => toLit match {
        case Lit.Str(toStr) => s"Literal('${escapeString(toStr)}')"
        case Lit.Integer(bigInt) => s"Literal($bigInt)"
      }
      case LetFreeExpression.Recursion(lambda) => s"Recursion(${lambda.serialize})"
    }
  }

  def varSet: Set[Int] = this match {
    case LetFreeExpression.Lambda(expr) => expr.varSet.collect { case n if n > 0 => n - 1}
    case LetFreeExpression.App(fn, arg) => fn.varSet ++ arg.varSet
    case LetFreeExpression.ExternalVar(_, _, _) => Set()
    case LetFreeExpression.Match(arg, branches) => branches.map {
      branch => {
        val varCount = LetFreePattern.varCount(0, List(branch._1))
        branch._2.varSet.map(_ - varCount).filter(_ >= 0)
      }
    }.foldLeft(arg.varSet){ case (s1, s2) => s1 ++ s2 }
    case LetFreeExpression.Struct(enum, args, _) => args.foldLeft(Set[Int]()) { case (s, arg) => s ++ arg.varSet }
    case LetFreeExpression.Literal(_) => Set()
    case LetFreeExpression.Recursion(lambda) => lambda.varSet
    case LetFreeExpression.LambdaVar(name) => Set(name)
  }
}

object LetFreeExpression {
  case class App(fn: LetFreeExpression, arg: LetFreeExpression)
  extends LetFreeExpression {
    def maxLambdaVar = (fn.maxLambdaVar.toList ++ arg.maxLambdaVar.toList)
      .reduceLeftOption(Math.max)
  }
  case class ExternalVar(pack: PackageName, defName: Identifier, tpe: rankn.Type)
  extends LetFreeExpression {
    def maxLambdaVar = None
  }
  case class Match(arg: LetFreeExpression,
    branches: NonEmptyList[(LetFreePattern, LetFreeExpression)])
  extends LetFreeExpression {
    def maxLambdaVar =
      (arg.maxLambdaVar.toList ++ branches.toList.flatMap(_._2.maxLambdaVar))
        .reduceLeftOption(Math.max)
  }
  case class LambdaVar(index: Int) extends LetFreeExpression {
    def maxLambdaVar = Some(index)
  }
  /*
   * It is reasonable to ask how you can define a lambda without an identifier
   * for its argument in its expression. This is a benefit of de bruijn indexing.
   * When all lambdas have exactly one argument you identify the var by how many
   * lambdas out you have to travel.
   *
   * eg \x -> \y -> [y,x] would have normalization Lambda(Lambda(Apply(Apply(List, LambdaVar(1)), LambdaVar(0))))
   *
   * ref: https://en.wikipedia.org/wiki/De_Bruijn_index
   */
  case class Lambda(expr: LetFreeExpression) extends LetFreeExpression {
    def maxLambdaVar = expr.maxLambdaVar.map(_ - 1)
  }
  case class Struct(enum: Int, args: List[LetFreeExpression], dataFamily: DataFamily) extends LetFreeExpression {
    def maxLambdaVar = args.flatMap(_.maxLambdaVar).reduceLeftOption(Math.max)
  }
  case class Literal(lit: Lit) extends LetFreeExpression {
    def maxLambdaVar = None
  }
  case class Recursion(lambda: LetFreeExpression) extends LetFreeExpression {
    def maxLambdaVar = lambda.maxLambdaVar
  }

}

sealed abstract class LetFreePattern {
  def escapeString(unescaped: String) = StringUtil.escape('\'', unescaped)
  def serialize: String =
    this match {
      case LetFreePattern.WildCard => "WildCard"
      case LetFreePattern.Literal(toLit) => toLit match {
        case Lit.Str(toStr) => s"Literal('${escapeString(toStr)}')"
        case Lit.Integer(bigInt) => s"Literal($bigInt)"
      }
      case LetFreePattern.Var(name) => s"Var($name)"
      case LetFreePattern.Named(name, pat) => s"Named($name,${pat.serialize})"
      case LetFreePattern.ListPat(parts) => {
        val inside = parts.map {
          case Left(name) => s"Left(${name.map(_.toString).getOrElse("")})"
          case Right(pat) => s"Right(${pat.serialize})"
        }.mkString(",")
        s"ListPat($inside)"
      }
      case LetFreePattern.PositionalStruct(name, params, df) => s"PositionalStruct(${name.map(_.toString).getOrElse("")},${params.map(_.serialize).mkString(",")})"
      case LetFreePattern.Union(head, rest) => s"Union(${head.serialize},${rest.toList.map(_.serialize).mkString(",")})"
      case LetFreePattern.StrPat(parts) => {
        val inside = parts.map {
          case LetFreePattern.StrPart.WildStr => "WildStr"
          case LetFreePattern.StrPart.NamedStr(name) => s"NamedStr($name)"
          case LetFreePattern.StrPart.LitStr(toString) => s"LitStr($toString)"
        }.toList.mkString(",")
        s"StrPat($inside)"
      }
    }
}

object LetFreePattern {
  @tailrec
  def varCount(floor: Int, patterns: List[LetFreePattern]): Int = patterns match {
    case head :: rest => head match {
      case LetFreePattern.WildCard => varCount(floor, rest)
      case LetFreePattern.Literal(_) => varCount(0, rest)
      case LetFreePattern.Var(name) => varCount(floor.max(name + 1), rest)
      case LetFreePattern.Named(name, pat) => varCount(name + 1, pat :: rest)
      case LetFreePattern.ListPat(parts) => {
        val result = parts.foldLeft((floor, rest)) {
          case ((fl, lst), Left(n)) => (fl.max(n.map(_ + 1).getOrElse(fl)), lst)
          case ((fl, lst), Right(pat)) => (fl, pat :: lst)
        }
        varCount(result._1, result._2)
      }
      case LetFreePattern.PositionalStruct(name, params, df) => varCount(name.getOrElse(floor).max(floor), params ++ rest)
      case LetFreePattern.Union(uHead, _) => varCount(floor, uHead :: rest)
      case LetFreePattern.StrPat(parts) => {
        val newFloor = (NonEmptyList.of(floor) ++ (parts.collect { case LetFreePattern.StrPart.NamedStr(name) => name+1})).maximum
        varCount(newFloor, rest)
      }
    }
    case _ => floor
  }

  case object WildCard extends LetFreePattern
  case class Literal(toLit: Lit) extends LetFreePattern
  case class Var(name: Int) extends LetFreePattern
  /**
   * Patterns like foo @ Some(_)
   * @ binds tighter than |, so use ( ) with groups you want to bind
   */
  case class Named(name: Int, pat: LetFreePattern) extends LetFreePattern

  type ListPart = Either[ListPart.Glob, LetFreePattern]
  object ListPart {
    type Glob = Option[Int]
  }

  case class ListPat(parts: List[ListPart]) extends LetFreePattern {
    lazy val toPositionalStruct: Either[(ListPart.Glob, NonEmptyList[ListPart]), LetFreePattern] = {
      def loop(parts: List[ListPart]): Either[(ListPart.Glob, NonEmptyList[ListPart]), LetFreePattern] =
        parts match {
          case Nil => Right(PositionalStruct(Some(0), Nil, DataFamily.Enum))
          case Left(None) :: Nil => Right(WildCard)
          case Left(Some(n)) :: Nil => Right(Var(n))
          case Right(p) :: tail =>
            // we can always make some progress here
            val tailPat = loop(tail).toOption.getOrElse(ListPat(tail))
            Right(PositionalStruct(Some(1), List(p, tailPat), DataFamily.Enum))
          case (l@Left(None)) :: (r@Right(WildCard)) :: t =>
            // we can switch *_, _ with _, *_
            loop(r :: l :: t)
          case (Left(glob)) :: h1 :: t =>
            // a prefixed list cannot be represented as a cons cell
            Left((glob, NonEmptyList(h1, t)))
        }

      loop(parts)
    }

    lazy val toMatchList: (List[LetFreePattern], List[(ListPart.Glob, List[LetFreePattern])]) = {
      def loop(parts: List[ListPart]): (List[LetFreePattern], List[(ListPart.Glob, List[LetFreePattern])]) = parts match {
        case Nil => (Nil, Nil)
        case Left(None) :: Right(WildCard) :: tail => loop(Right(WildCard) :: Left(None) :: tail)
        case Left(glob) :: tail => loop(tail) match {
          case (prefix, rest) => (Nil, (glob, prefix) :: rest)
        }
        case Right(item) :: tail => loop(tail) match {
          case (prefix, rest) => (item :: prefix, rest)
        }
      }
      loop(parts)
    }     
  }
  case class PositionalStruct(name: Option[Int], params: List[LetFreePattern], dataFamily: DataFamily) extends LetFreePattern
  case class Union(head: LetFreePattern, rest: NonEmptyList[LetFreePattern]) extends LetFreePattern
  case class StrPat(parts: NonEmptyList[StrPart]) extends LetFreePattern

  sealed abstract class StrPart
  object StrPart {
    final case object WildStr extends StrPart
    final case class NamedStr(idx: Int) extends StrPart
    final case class LitStr(asString: String) extends StrPart
  }
}

object LetFreeConversion {
  case class ExpressionKeyTag[T](lfe: T, children: Set[T])
  type LetFreeExpressionTag = ExpressionKeyTag[LetFreeExpression]
  def LetFreeExpressionTag(lfe: LetFreeExpression, children: Set[LetFreeExpression]) = ExpressionKeyTag(lfe, children)
  type LetFreePM = PackageMap.Typed[(Declaration, LetFreeExpressionTag)]
  type LetFreePac = Package.Typed[(Declaration, LetFreeExpressionTag)]

  type PatternEnv[T] = IntMap[T]

  sealed trait PatternMatch[+A]
  case class Matches[A](env: A) extends PatternMatch[A]
  case object NoMatch extends PatternMatch[Nothing]
  case object NotProvable extends PatternMatch[Nothing]

  def noop[T]: (T, PatternEnv[T]) => PatternMatch[PatternEnv[T]] = { (_, env) => Matches(env) }
  def neverMatch[T]: (T, PatternEnv[T]) => PatternMatch[Nothing] = { (_, _) => NoMatch }

  def structListAsList(lfe: LetFreeExpression): Option[List[LetFreeExpression]] = {
    lfe match {
      case LetFreeExpression.Struct(0, _, _) => Some(Nil)
      case LetFreeExpression.Struct(1, List(value, tail), _) => structListAsList(tail).map(value :: _)
      case _ => None
    }
  }

  def listAsStructList(lst: List[LetFreeExpression]): LetFreeExpression =
    lst.foldRight(LetFreeExpression.Struct(0, Nil, DataFamily.Enum)) { case (lfe, acc) => LetFreeExpression.Struct(1, List(lfe, acc), DataFamily.Enum) }

  case class LitValue(toAny: Any) {
    def equivToLit(lit: Lit) = toAny == lit.unboxToAny
  }

  object LitValue {
    def fromLit(lit: Lit) = LitValue(lit.unboxToAny)
  }

  val neToLitValue: LetFreeExpression => Option[LitValue] = {
    case LetFreeExpression.Literal(lit) => Some(LitValue.fromLit(lit))
    case _ => None
  }
  val neToStruct: (LetFreeExpression, DataFamily) => Option[(Int, List[LetFreeExpression])] = {
    case (LetFreeExpression.Struct(enum, args, _), df) => Some((enum, args))
    case _ => None
  }
  val neToList: LetFreeExpression => Option[List[LetFreeExpression]] = structListAsList(_)
  val neFromList: List[LetFreeExpression] => LetFreeExpression = listAsStructList(_)

  abstract class MaybeBind[T](pat: LetFreePattern) {
    def toLitValue(t: T): Option[LitValue]
    def toStruct(t: T, df: DataFamily): Option[(Int, List[T])]
    def toList(t: T): Option[List[T]]
    def fromList(lst: List[T]): T
    def fromString(str: String): T
    def maybeBind(pat: LetFreePattern): (T, PatternEnv[T]) => PatternMatch[PatternEnv[T]]
  
    val apply: (T, PatternEnv[T]) => PatternMatch[PatternEnv[T]] = pat match {
      case LetFreePattern.WildCard => noop
      case LetFreePattern.Literal(lit) =>
        { (v, env) => toLitValue(v) match {
          case Some(lv) => if (lv.equivToLit(lit)) Matches(env) else NoMatch
          case _ => NotProvable
        }}
      case LetFreePattern.Var(n) =>
        { (v, env) => Matches(env + (n ->  v)) }
      case LetFreePattern.Named(n, p) =>
        val inner = maybeBind(p)

        { (v, env) =>
          inner(v, env) match {
            case Matches(env1) => Matches(env1 + (n -> v))
            case notMatch => notMatch
          }
        }
      case lp@LetFreePattern.ListPat(_) => {
        sealed abstract class StructListResult
        case object Empty extends StructListResult
        case class Cons(h: T, t: StructList) extends StructListResult
        case class StructList(asT: T) {
          lazy val parts = {
            val strct = toStruct(asT, DataFamily.Enum)
            strct.map { 
              case (1, List(h, t)) => Cons(h, StructList(t))
              case (0, Nil) => Empty
            }
          }
        }

        def consumePrefix(prefix: List[LetFreePattern]):(StructList, PatternEnv[T]) => PatternMatch[(StructList, PatternEnv[T])] = { 
          val matchers = prefix.map(maybeBind(_))
          val initial: (StructList, PatternEnv[T]) => PatternMatch[(StructList, PatternEnv[T])] = {(x: StructList, env: PatternEnv[T]) => Matches((x, env))}
          matchers.foldRight[(StructList, PatternEnv[T]) => PatternMatch[(StructList, PatternEnv[T])]](initial) {
            case (fn, acc) => {(x: StructList, env: PatternEnv[T]) =>
              x.parts match {
                case None => NotProvable
                // Possible optimization below because we hit the end of the list and there's no point in going on
                case Some(Empty) => NoMatch
                case Some(Cons(head, tail)) => fn(head, env) match {
                  case Matches(nextEnv) => acc(tail, nextEnv)
                  case NotProvable => NotProvable
                  case NoMatch => NoMatch
                }
              }
            }
          }
        }
        def consumeMatch(glob: ListPart.Glob, suffix: List[LetFreePattern]): (StructList, PatternEnv[T]) => PatternMatch[(StructList, PatternEnv[T])] = {
          val suffixConsumer = consumePrefix(suffix)
          @tailrec
          def loop(v: StructList, env: PatternEnv[T], acc: List[T]): PatternMatch[(StructList, PatternEnv[T], List[T])] = suffixConsumer(v, env) match {
            case Matches((vRest, nextEnv)) => Matches((vRest, nextEnv, acc))
            case NotProvable => NotProvable
            case NoMatch => v.parts match {
              case None => NotProvable
              case Some(Empty) => NoMatch
              case Some(Cons(h, tail)) => loop(tail, env, h :: acc)
            }
          }
          {(x: StructList, env: PatternEnv[T]) => loop(x, env, Nil) match {
            case Matches((x, env, acc)) => glob match {
              case None => Matches((x, env))
              case Some(n) => Matches((x, env + (n -> fromList(acc.reverse))))
            }
            case NoMatch => NoMatch
            case NotProvable => NotProvable
          }}
        }

        def loop(matchList: List[(ListPart.Glob, List[LetFreePattern])]):
          (StructList, PatternEnv[T]) => PatternMatch[PatternEnv[T]] = matchList match {
          case Nil => {(v, env) => v.parts match {
            case None => NotProvable
            case Some(Empty) => Matches(env)
            case Some(_) => NoMatch
          }}
          case (None, Nil) :: Nil => {(v, env) => Matches(env)}
          case (Some(n), Nil) :: Nil => {(v, env) => Matches(env + (n -> v.asT))}
          case (glob, suffix) :: Nil => {(v, env) =>
            toList(v.asT) match {
              case None => NotProvable
              case Some(lst) => if (lst.length < suffix.length) NoMatch else {
                val (globList, tail) = lst.splitAt(lst.length - suffix.length)
                val globEnv = glob match {
                  case None => env
                  case Some(n) => env + (n -> fromList(globList))
                }
                tail.zip(suffix).foldLeft[PatternMatch[PatternEnv[T]]](Matches(globEnv)) {
                  case (Matches(env), (x, pat)) => maybeBind(pat).apply(x, env)
                  case (noMatch, _) => noMatch
                }
              } 
            }
          }
          case (glob, suffix) :: tail => {
            val tailMatcher: (StructList, PatternEnv[T]) => PatternMatch[PatternEnv[T]] = loop(tail)
            val prefixConsumer: (StructList, PatternEnv[T]) => PatternMatch[(StructList, PatternEnv[T])] = consumeMatch(glob, suffix)
            val result: (StructList, PatternEnv[T]) => PatternMatch[PatternEnv[T]] = { (v, env) => prefixConsumer(v, env) match {
              case Matches((remainder, nextEnv)) => tailMatcher(remainder, nextEnv)
              case NoMatch => NoMatch
              case NotProvable => NotProvable
            }}
            result
          }
        }
        val (prefix, matchList) = lp.toMatchList
        val prefixConsumer = consumePrefix(prefix)
        val matchesConsumer = loop(matchList)
        (v, env) => {
          val structList = StructList(v)
          prefixConsumer(structList, env) match {
            case Matches((remainder, env)) => matchesConsumer(remainder, env)
            case NoMatch => NoMatch
            case NotProvable => NotProvable
          }
        }
      }

      case LetFreePattern.Union(h, t) =>
        // we can just loop expanding these out:
        def loop(ps: List[LetFreePattern]): (T, PatternEnv[T]) => PatternMatch[PatternEnv[T]] =
          ps match {
            case Nil => neverMatch
            case head :: tail =>
              val fnh = maybeBind(head)
              val fnt: (T, PatternEnv[T]) => PatternMatch[PatternEnv[T]] = loop(tail)
              val result: (T, PatternEnv[T]) => PatternMatch[PatternEnv[T]] = { case (arg, acc) =>
                fnh(arg, acc) match {
                  case NoMatch  => fnt(arg, acc)
                  case notNoMatch => notNoMatch
                }
              }
              result
          }
        loop(h :: t.toList)
      case LetFreePattern.PositionalStruct(maybeIdx, items, df) =>
        // The type in question is not the outer dt, but the type associated
        // with this current constructor
        val itemFns = items.map(maybeBind(_))

        def processArgs(as: List[T], acc: PatternEnv[T]): PatternMatch[PatternEnv[T]] = {
          // manually write out foldM hoping for performance improvements
          @annotation.tailrec
          def loop(vs: List[T], fns: List[(T, PatternEnv[T]) => PatternMatch[PatternEnv[T]]], env: (PatternEnv[T], PatternMatch[PatternEnv[T]])): PatternMatch[PatternEnv[T]] =
            vs match {
              case Nil => env._2
              case vh :: vt =>
                fns match {
                  case fh :: ft =>
                    (fh(vh, env._1), env._2) match {
                      case (_, NoMatch) => NoMatch
                      case (NoMatch, _) => NoMatch
                      case (Matches(env1), Matches(_)) => loop(vt, ft, (env1, Matches(env1)))
                      case (Matches(env1), NotProvable) => loop(vt, ft, (env1, NotProvable))
                      case (NotProvable, _) => loop(vt, ft, (env._1, NotProvable))
                    }
                  case Nil => env._2 // mismatch in size, shouldn't happen statically
                }
            }
          loop(as, itemFns, (acc, Matches(acc)))
        }

        maybeIdx match {
          case None =>
            // this is a struct, which means we expect it
            { (arg: T, acc: PatternEnv[T]) =>
              toStruct(arg, df) match {
                case Some((_, args)) =>
                  processArgs(args, acc)
                case _ =>
                  NotProvable
              }
            }

          case Some(idx) =>
            // we don't check if idx < 0, because if we compiled, it can't be
            val result = { (arg: T, acc: PatternEnv[T]) =>
              toStruct(arg, df) match {
                case Some((enumId, args)) =>
                  if (enumId == idx) processArgs(args, acc)
                  else NoMatch
                case _ =>
                  NotProvable
              }
            }
            result
        }
        case LetFreePattern.StrPat(parts) =>
          val listParts: List[LetFreePattern.ListPart] = parts.toList.flatMap {
            case LetFreePattern.StrPart.WildStr => List(Left(None))
            case LetFreePattern.StrPart.NamedStr(n) => List(Left(Some(n)))
            case LetFreePattern.StrPart.LitStr(str) => str.toList.map(c => Right(LetFreePattern.Literal(Lit.Str(c.toString))))
          }
          val listMaybeBind = maybeBind(LetFreePattern.ListPat(listParts))
          (v, env) => toLitValue(v) match {
              case None => NotProvable
              case Some(LitValue(str)) => listMaybeBind(fromList(str.asInstanceOf[String].toList.map(c => fromString(c.toString))), IntMap.empty) match {
                case Matches(listEnv) => {
                  val strEnv: PatternEnv[T] = listEnv.map { case (i, lst) => 
                    val str = toList(lst).get
                      .flatMap(toLitValue(_))
                      .map(lv => lv.toAny.asInstanceOf[String])
                      .mkString
                    (i -> fromString(str))
                  }
                  Matches(env ++ strEnv)
                }
                case noMatch => noMatch
              }
            }       
    }
  }

  case class LetFreeExpressionMaybeBind(pat: LetFreePattern) extends MaybeBind[LetFreeExpression](pat) {
    def toLitValue(t: LetFreeExpression): Option[LitValue] = neToLitValue(t)
    def toStruct(t: LetFreeExpression, df: DataFamily): Option[(Int, List[LetFreeExpression])] = neToStruct(t, df)
    def toList(t: LetFreeExpression): Option[List[LetFreeExpression]] = neToList(t)
    def fromList(lst: List[LetFreeExpression]): LetFreeExpression = neFromList(lst)
    def fromString(str: String): LetFreeExpression = LetFreeExpression.Literal(Lit.Str(str))
    def maybeBind(pat: LetFreePattern): (LetFreeExpression, PatternEnv[LetFreeExpression]) => PatternMatch[PatternEnv[LetFreeExpression]] = LetFreeExpressionMaybeBind(pat).apply(_, _)
  }
  def findMatch(m: LetFreeExpression.Match) =
    m.branches.collectFirst(Function.unlift( { case (pat, result) =>
      LetFreeExpressionMaybeBind(pat).apply(m.arg, IntMap.empty) match {
        case Matches(env) => Some(Some((pat, env, result)))
        case NotProvable => Some(None)
        case NoMatch => None
      }
    })).get // Totallity of matches should ensure this will always find something unless something has gone terribly wrong

  def solveMatch(env: PatternEnv[LetFreeExpression], result: LetFreeExpression) =
    ((env.size - 1) to 0 by -1).map(env.get(_).get) // If this exceptions then somehow we didn't get enough names in the env
      .foldLeft(result) { case (lfe, arg) => LetFreeExpression.App(lfe, arg) }

  def normalOrderReduction(expr: LetFreeExpression): LetFreeExpression = {
    import LetFreeExpression._
    val res = headReduction(expr) match {
      case App(fn, arg) =>
        App(normalOrderReduction(fn), normalOrderReduction(arg))
      case extVar @ ExternalVar(_, _, _) => extVar
      // check for a match reduction opportunity (beta except for Match instead of lambda)
      case Match(arg, branches) =>
        Match(normalOrderReduction(arg), branches.map{ case (p, s) => (p, normalOrderReduction(s))})
      case lv @ LambdaVar(_)  => lv
      // check for eta reduction
      case Lambda(expr)       =>
        Lambda(normalOrderReduction(expr))
      case Struct(enum, args, df) => Struct(enum, args.map(normalOrderReduction(_)), df)
      case l @ Literal(_)     => l
      case Recursion(innerExpr) => Recursion(normalOrderReduction(innerExpr))
    }
    if (res != expr) {
      normalOrderReduction(res)
    } else {
      res
    }
  }

  @annotation.tailrec
  def headReduction(expr: LetFreeExpression): LetFreeExpression = {
    import LetFreeExpression._
    val nextExpr = expr match {
      // beta reduction
      case App(Lambda(nextExpr), arg) =>
        applyLambdaSubstituion(nextExpr, Some(arg), 0)
      // match reduction
      case m@Match(_, _) =>
        findMatch(m) match {
          case None => m
          case Some((pat, env, result)) =>
            solveMatch(env, result)
        }
      case Recursion(Lambda(innerExpr)) if(innerExpr.maxLambdaVar.map(_ < 0).getOrElse(true)) =>
        applyLambdaSubstituion(innerExpr, None, 0)
      // eta reduction
      case Lambda(App(innerExpr, LambdaVar(0))) if innerExpr.maxLambdaVar.map(_ < 0).getOrElse(true) =>
        applyLambdaSubstituion(innerExpr, Some(LambdaVar(0)), 0)
      case _ => expr
    }

    if (expr != nextExpr) {
      headReduction(nextExpr)
    } else {
      nextExpr
    }
  }

  private def applyLambdaSubstituion(expr: LetFreeExpression,
    subst: Option[LetFreeExpression],
    idx: Int): LetFreeExpression = {
      import LetFreeExpression._
      expr match {
        case App(fn, arg)                           =>
          App(applyLambdaSubstituion(fn, subst, idx),
            applyLambdaSubstituion(arg, subst, idx))
        case ext @ ExternalVar(_, _, _)                => ext
        case Match(arg, branches)                   =>
          Match(applyLambdaSubstituion(arg, subst, idx), branches.map {
            case (enum, expr) => (enum, applyLambdaSubstituion(expr, subst, idx))
          })
        case LambdaVar(varIndex) if varIndex == idx => subst.get
        case LambdaVar(varIndex) if varIndex > idx  => LambdaVar(varIndex - 1)
        case lv @ LambdaVar(_)                      => lv
        case Lambda(fn)                             => Lambda(applyLambdaSubstituion(fn, subst.map(incrementLambdaVars(_, 0)), idx + 1))
        case Struct(enum, args, df)                     =>
          Struct(enum, args.map(applyLambdaSubstituion(_, subst, idx)), df)
        case l @ Literal(_)                         => l
        case r @ Recursion(fn)                      => Recursion(applyLambdaSubstituion(fn, subst, idx))
      }
  }

  def incrementLambdaVars(expr: LetFreeExpression, lambdaDepth: Int): LetFreeExpression = {
    import LetFreeExpression._
    expr match {
      case App(fn, arg) =>
        App(incrementLambdaVars(fn, lambdaDepth),
          incrementLambdaVars(arg, lambdaDepth))
      case ext @ ExternalVar(_, _, _) => ext
      case Match(arg, branches) =>
        Match(incrementLambdaVars(arg, lambdaDepth), branches.map {
          case (enum, expr) => (enum, incrementLambdaVars(expr, lambdaDepth))
        })
      case LambdaVar(varIndex) if varIndex >= lambdaDepth => LambdaVar(varIndex + 1)
      case lv @ LambdaVar(_)                      => lv
      case Lambda(fn)                             => Lambda(incrementLambdaVars(fn, lambdaDepth + 1))
      case Struct(enum, args, df) =>
        Struct(enum, args.map(incrementLambdaVars(_, lambdaDepth)), df)
      case l @ Literal(_) => l
      case Recursion(fn) => Recursion(incrementLambdaVars(fn, lambdaDepth))
    }
  }
}

case class LetFreePackageMap(pm: PackageMap.Inferred) {
  import LetFreeConversion._
  import TypedExpr._

  val letFreePackageMap: LetFreePM = {
    val packs = pm.toMap.toList
    val normAll = packs.traverse { case (name, pack) =>
      letFreeConvertPackage(name, pack)
        .map((name, _))
    }
    PackageMap(SortedMap(normAll.run(Map()).value._2: _*))
  }

<<<<<<< HEAD
=======
  def hashKey[T](fn: LetFreeExpression => T): PackageMap.Typed[(Declaration, ExpressionKeyTag[T])] = {
    val lst = letFreePackageMap.toMap.toList
      .map { case (packName, pack) =>
        val newLets = pack.program.lets.map { case (letsName, recursive, expr) =>
          val newExpr = expr.traverse[Id, (Declaration, ExpressionKeyTag[T])] {
            case (d, lfeT) => (d, ExpressionKeyTag(fn(lfeT.lfe), lfeT.children.map(fn)))
          }
          (letsName, recursive, newExpr)
        }
        val newProgram = pack.program.copy(lets = newLets)
        val newPack = pack.copy(program = newProgram)
        (packName, newPack)
      }
    PackageMap(SortedMap(lst: _*))
  }

>>>>>>> b99675df
  def letFreeConvertExpr(expr: TypedExpr[Declaration], env: Env, p: Package.Inferred):
    NormState[TypedExpr[(Declaration, LetFreeExpressionTag)]] = {
      expr match {
        case a@Annotation(_, _, _) => letFreeConvertAnnotation(a, env, p)
        case g@Generic(_, _, _) => letFreeConvertGeneric(g, env, p)
        case v@Local(_, _, _) => letFreeConvertLocal(v, env, p)
        case v@Global(_, _, _, _) => letFreeConvertGlobal(v, env, p)
        case al@AnnotatedLambda(_, _, _, _) => letFreeConvertAnnotatedLambda(al, env, p)
        case a@App(_, _, _, _) => letFreeConvertApp(a, env, p)
        case l@Let(_, _, _, _, _) => letFreeConvertLet(l, env, p)
        case l@Literal(_, _, _) => letFreeConvertLiteral(l, env, p)
        case m@Match(_, _, _) => letFreeConvertMatch(m, env, p)
      }
    }

  private def combineWithChildren(nt: LetFreeExpressionTag) = nt.children + nt.lfe

  def letFreeConvertAnnotation(a: Annotation[Declaration], env: Env, p: Package.Inferred):
    NormState[TypedExpr[(Declaration, LetFreeExpressionTag)]] =
      letFreeConvertExpr(a.term, env, p).map { term =>
        val lfeTag = term.tag._2
        val tag = (a.tag, lfeTag)
        a.copy(term=term, tag=tag)
      }

  def letFreeConvertGeneric(g: Generic[Declaration], env: Env, p: Package.Inferred):
    NormState[TypedExpr[(Declaration, LetFreeExpressionTag)]] =
      letFreeConvertExpr(g.in, env, p).map { in =>
        val lfeTag = in.tag._2
        val tag = (g.tag, lfeTag)
        g.copy(in=in, tag=tag)
      }

  def letFreeConvertLocal(v: Local[Declaration], env: Env, p: Package.Inferred):
    NormState[TypedExpr[(Declaration, LetFreeExpressionTag)]] = {
      val lfeTag = env(v.name)
      State.pure(v.copy(tag=(v.tag, lfeTag)))
    }

  def letFreeConvertGlobal(v: Global[Declaration], env: Env, p: Package.Inferred):
    NormState[TypedExpr[(Declaration, LetFreeExpressionTag)]] =
      norm(p, v.name, v.tag, env).map { ne =>
        val lfeTag = getTag(ne)._2
        v.copy(tag=(v.tag, lfeTag))
      }
    
  def letFreeConvertAnnotatedLambda(al: AnnotatedLambda[Declaration], env: Env, p: Package.Inferred):
    NormState[TypedExpr[(Declaration, LetFreeExpressionTag)]] = {
      val nextEnv = (env - al.arg).mapValues { case ExpressionKeyTag(lfe, children) =>
        LetFreeExpressionTag(LetFreeConversion.incrementLambdaVars(lfe, 0), children)
      } + (al.arg -> LetFreeExpressionTag(LetFreeExpression.LambdaVar(0), Set()))

      for {
        eExpr <- letFreeConvertExpr(al.expr, nextEnv, p)
        ne = normalOrderReduction(LetFreeExpression.Lambda(eExpr.tag._2.lfe))
        children = combineWithChildren(eExpr.tag._2)
        lfeTag = LetFreeExpressionTag(ne, children)
      } yield al.copy(expr=eExpr, tag=(al.tag, lfeTag))
    }

  def letFreeConvertApp(a: App[Declaration], env: Env, p: Package.Inferred):
    NormState[TypedExpr[(Declaration, LetFreeExpressionTag)]] =
      for {
        efn <- letFreeConvertExpr(a.fn, env, p)
        earg <- letFreeConvertExpr(a.arg, env, p)
        ne = normalOrderReduction(LetFreeExpression.App(efn.tag._2.lfe, earg.tag._2.lfe))
        children = combineWithChildren(efn.tag._2) ++ combineWithChildren(earg.tag._2)
        lfeTag = LetFreeExpressionTag(ne, children)
      } yield a.copy(fn=efn, arg=earg, tag=(a.tag, lfeTag))

  def letFreeConvertLet(l: Let[Declaration], env: Env, p: Package.Inferred):
    NormState[TypedExpr[(Declaration, LetFreeExpressionTag)]] =
      l.recursive match {
        case RecursionKind.Recursive =>
          val nextEnv = (env - l.arg).mapValues { case ExpressionKeyTag(lfe, children) =>
            LetFreeExpressionTag(LetFreeConversion.incrementLambdaVars(lfe, 0), children)
          } + (l.arg -> LetFreeExpressionTag(LetFreeExpression.LambdaVar(0), Set()))

          val neWrapper = {ne: LetFreeExpression => normalOrderReduction(LetFreeExpression.Recursion(LetFreeExpression.Lambda(ne)))}
          val originalLambda = AnnotatedLambda(arg=l.arg, tpe=l.expr.getType, expr=l.in, tag=l.tag)
          for {
            ee <- letFreeConvertExpr(l.expr, nextEnv, p)
            eeNe = neWrapper(ee.tag._2.lfe)
            eeNeTag = LetFreeExpressionTag(eeNe, ee.tag._2.children)
            nextNextEnv: Env = env + (l.arg -> eeNeTag)
            eIn <- letFreeConvertExpr(l.in, nextNextEnv, p)
          } yield Let(l.arg, ee, eIn, l.recursive, (l.tag, eIn.tag._2))
        case _ =>
          for {
            ee <- letFreeConvertExpr(l.expr, env, p)
            nextEnv: Env = env + (l.arg -> ee.tag._2)
            eIn <- letFreeConvertExpr(l.in, nextEnv, p)
          } yield Let(l.arg, ee, eIn, l.recursive, (l.tag, eIn.tag._2))
      }

  def letFreeConvertLiteral(l: Literal[Declaration], env: Env, p: Package.Inferred): NormState[
    TypedExpr[(Declaration, LetFreeExpressionTag)]] =
      State.pure(l.copy(tag=(l.tag, LetFreeExpressionTag(LetFreeExpression.Literal(l.lit), Set()))))

  def letFreeConvertMatch(m: Match[Declaration], env: Env, p: Package.Inferred): NormState[
    TypedExpr[(Declaration, LetFreeExpressionTag)]] = for {
      arg <- letFreeConvertExpr(m.arg, env, p)
      branches <- (m.branches.map { case branch => letFreeConvertBranch(branch, env, p)}).sequence
      letFreeBranches = branches.map { case (p, e) => (letFreeConvertPattern(p), e.tag._2.lfe)}
      ne=normalOrderReduction(LetFreeExpression.Match(arg.tag._2.lfe, letFreeBranches))
      children=branches.foldLeft(combineWithChildren(arg.tag._2)) { case (tags, br) => tags ++ combineWithChildren(br._2.tag._2) }
      lfeTag = LetFreeExpressionTag(lfe=ne, children=children)
    } yield Match(arg=arg,
      branches=branches,
      tag=(m.tag, lfeTag))

  def letFreeConvertPattern(pat: Pattern[(PackageName, Constructor), Type]): LetFreePattern = {
    val names = pat.names
    def loop(pat: Pattern[(PackageName, Constructor), Type]): LetFreePattern =
      pat match {
        case Pattern.WildCard => LetFreePattern.WildCard
        case Pattern.Literal(lit) => LetFreePattern.Literal(lit)
        case Pattern.Var(v) => LetFreePattern.Var(names.indexOf(v))
        case Pattern.Named(n, p) => LetFreePattern.Named(names.indexOf(n), loop(p))
        case Pattern.StrPat(items) => LetFreePattern.StrPat(
          items.map {
            case Pattern.StrPart.WildStr => LetFreePattern.StrPart.WildStr
            case Pattern.StrPart.NamedStr(n) => LetFreePattern.StrPart.NamedStr(names.indexOf(n))
            case Pattern.StrPart.LitStr(asString) => LetFreePattern.StrPart.LitStr(asString)
          })
        case Pattern.ListPat(items) =>
          LetFreePattern.ListPat(items.map {
            case Pattern.ListPart.NamedList(n) =>Left(Some(names.indexOf(n)))
            case Pattern.ListPart.WildList => Left(None)
            case Pattern.ListPart.Item(p) => Right(loop(p))
          })
        case Pattern.Annotation(p, tpe) => loop(p)
        case Pattern.PositionalStruct(pc@(_, ctor), params) =>
          val dt = definedForCons(pc)
          val df = dt.dataFamily
          val name = if (dt.isStruct) None else Some(dt.constructors.indexWhere(_.name == ctor))
          LetFreePattern.PositionalStruct(name, params.map(loop(_)), df)
        case Pattern.Union(h, t) => LetFreePattern.Union(loop(h), t.map(loop(_)))
      }
    loop(pat)
  }

  def letFreeConvertBranch(b: (Pattern[(PackageName, Constructor), Type], TypedExpr[Declaration]), env: Env, p: Package.Inferred): NormState[
    (Pattern[(PackageName, Constructor), Type], TypedExpr[(Declaration, LetFreeExpressionTag)])] = {
    val (pattern, expr) = b
    val names = pattern.names.collect { case b: Identifier.Bindable => b }

    val lv = names.zipWithIndex
      .reverse
      .toMap
      .mapValues(idx => LetFreeExpressionTag(LetFreeExpression.LambdaVar(idx), Set[LetFreeExpression]()))

    val nextEnv = lv ++ ((env -- names).mapValues { case ExpressionKeyTag(lfe, children) =>
      LetFreeExpressionTag(
        names.foldLeft(lfe) { 
          (expr, _) => LetFreeConversion.incrementLambdaVars(expr, 0)
        } , children)
    })

    for {
      innerExpr <- letFreeConvertExpr(expr, nextEnv, p)
      normalExpr = names.foldLeft(innerExpr.tag._2.lfe) { case (expr, _) => LetFreeExpression.Lambda(expr) }
      finalExpression = innerExpr.updatedTag((innerExpr.tag._1, innerExpr.tag._2.copy(lfe=normalExpr)))
    } yield (pattern, finalExpression)
  }

  def letFreeConvertProgram(pkgName: PackageName, pack: Package.Inferred): NormState[
    Program[TypeEnv[Variance], TypedExpr[(Declaration, LetFreeConversion.LetFreeExpressionTag)], Any]] = {
    for {
      lets <- pack.program.lets.map {
        case (name, recursive, expr) => letFreeConvertNameKindLet(name, recursive, expr, pack, Map()).map((name, recursive, _))
      }.sequence
    } yield pack.program.copy(
      lets  = lets
    )
  }

  def letFreeConvertPackage(pkgName: PackageName, pack: Package.Inferred):
    NormState[LetFreePac] = for {
    program <- letFreeConvertProgram(pkgName, pack)
  } yield pack.copy(program = program)

  def getTag(ref: ResultingRef) = ref match {
    case Right(te) => te.tag
    case Left((_, t)) => t
  }

  private type Ref[T] =
    Either[(Identifier, T), TypedExpr[T]]

  private type SourceRef = Ref[Declaration]
  private type ResultingRef = Ref[(Declaration,  LetFreeExpressionTag)]
  private type Env = Map[Identifier, LetFreeExpressionTag]
  private type NormState[A] = State[Map[(PackageName, Identifier), TypedExpr[(Declaration, LetFreeExpressionTag)]], A]

  private def norm(pack: Package.Inferred, item: Identifier, t: Declaration, env: Env): NormState[ResultingRef] =
      NameKind(pack, item).get match { // this get should never fail due to type checking
        case NameKind.Let(name, recursive, expr) => letFreeConvertNameKindLet(
          name, recursive, expr, pack, env
          ).map(res => Right(res))
        case NameKind.Constructor(cn, _, dt, _) =>
          val lfeTag = LetFreeExpressionTag(constructor(cn, dt), Set())
          State.pure(Left((item, (t, lfeTag))))
        case NameKind.Import(from, orig) =>
          // we reset the environment in the other package
          for {
            imported <- norm(pm.toMap(from.name), orig, t, Map.empty)
            lfeTag = getTag(imported)._2
          } yield Left((item, (t, lfeTag)))
        case NameKind.ExternalDef(pn, n, defType) =>
          val lfeTag = LetFreeExpressionTag(LetFreeExpression.ExternalVar(pn, n, defType), Set())  
          State.pure(Left((item, (t, lfeTag))))
      }

  private def letFreeConvertNameKindLet(name: Identifier.Bindable, recursive: RecursionKind, expr: TypedExpr[Declaration], pack: Package.Inferred, env: Env):
    NormState[TypedExpr[(Declaration, LetFreeExpressionTag)]] =
    for {
      lookup <- State.inspect {
        lets: Map[(PackageName, Identifier), TypedExpr[(Declaration, LetFreeExpressionTag)]] =>
          lets.get((pack.name, name))
        }
      outExpr  <- lookup match {
        case Some(res) =>
          State.pure(res): NormState[TypedExpr[(Declaration, LetFreeExpressionTag)]]
        case None =>
          recursive match {
            case RecursionKind.Recursive =>
              val nextEnv = (env - name).mapValues { case ExpressionKeyTag(lfe, children) =>
                LetFreeExpressionTag(LetFreeConversion.incrementLambdaVars(lfe, 0), children)
              } + (name -> LetFreeExpressionTag(LetFreeExpression.LambdaVar(0), Set()))

              for {
                res <- letFreeConvertExpr(expr, nextEnv, pack)
                tag = res.tag
                wrappedNe = normalOrderReduction(LetFreeExpression.Recursion(LetFreeExpression.Lambda(tag._2.lfe)))
                children = tag._2.children
                finalRes = res.updatedTag((res.tag._1, LetFreeExpressionTag(wrappedNe, children)))
                _ <- State.modify {
                  lets: Map[(PackageName, Identifier), TypedExpr[(Declaration, LetFreeExpressionTag)]] =>
                    lets + ((pack.name, name) -> finalRes)
                }
              } yield finalRes
            case _ =>
              for {
                res <- letFreeConvertExpr(expr, env, pack)
                _ <- State.modify {
                  lets: Map[(PackageName, Identifier), TypedExpr[(Declaration, LetFreeExpressionTag)]] =>
                    lets + ((pack.name, name) -> res)
                }
              } yield res
          }
      }
    } yield outExpr

  private def constructor(c: Constructor, dt: rankn.DefinedType[Any]): LetFreeExpression = {
      val (enum, arity) = dt.constructors
        .toList
        .iterator
        .zipWithIndex
        .collectFirst { case (cf, idx) if cf.name == c => (idx, cf.args.size) }
        .get

      def loop(params: Int, expr: LetFreeExpression): LetFreeExpression =
        if (params == 0) expr
        else loop(params - 1, LetFreeExpression.Lambda(expr))

        loop(arity, LetFreeExpression.Struct(enum, ((arity - 1) to 0 by -1).map(LetFreeExpression.LambdaVar(_)).toList, dt.dataFamily))
  }

  private def definedForCons(pc: (PackageName, Constructor)): DefinedType[Any] =
    pm.toMap(pc._1).program.types.getConstructor(pc._1, pc._2).get._2
}
<|MERGE_RESOLUTION|>--- conflicted
+++ resolved
@@ -643,25 +643,6 @@
     PackageMap(SortedMap(normAll.run(Map()).value._2: _*))
   }
 
-<<<<<<< HEAD
-=======
-  def hashKey[T](fn: LetFreeExpression => T): PackageMap.Typed[(Declaration, ExpressionKeyTag[T])] = {
-    val lst = letFreePackageMap.toMap.toList
-      .map { case (packName, pack) =>
-        val newLets = pack.program.lets.map { case (letsName, recursive, expr) =>
-          val newExpr = expr.traverse[Id, (Declaration, ExpressionKeyTag[T])] {
-            case (d, lfeT) => (d, ExpressionKeyTag(fn(lfeT.lfe), lfeT.children.map(fn)))
-          }
-          (letsName, recursive, newExpr)
-        }
-        val newProgram = pack.program.copy(lets = newLets)
-        val newPack = pack.copy(program = newProgram)
-        (packName, newPack)
-      }
-    PackageMap(SortedMap(lst: _*))
-  }
-
->>>>>>> b99675df
   def letFreeConvertExpr(expr: TypedExpr[Declaration], env: Env, p: Package.Inferred):
     NormState[TypedExpr[(Declaration, LetFreeExpressionTag)]] = {
       expr match {
