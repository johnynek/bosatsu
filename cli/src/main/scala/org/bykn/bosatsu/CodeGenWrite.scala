package org.bykn.bosatsu

import cats.data.NonEmptyList
import cats.effect.IO
import java.nio.file.Path
import java.io.PrintWriter
import org.typelevel.paiges.Doc

object CodeGenWrite {
  @annotation.tailrec
  final def toPath(root: Path, pn: PackageName): Path =
    pn.parts match {
      case NonEmptyList(h, Nil) => root.resolve(h).resolve("Values.java")
      case NonEmptyList(h0, h1 :: tail) =>
        toPath(root.resolve(h0), PackageName(NonEmptyList(h1, tail)))
    }

  def writeDoc(p: Path, d: Doc): IO[Unit] =
    IO {
      Option(p.getParent).foreach(_.toFile.mkdirs)
      val pw = new PrintWriter(p.toFile, "UTF-8")
      try d.renderStream(80).foreach(pw.print(_))
      finally {
        pw.close
      }
    }
<<<<<<< HEAD

  def write[T[_]](root: Path, packages: PackageMap.Inferred, ext: Externals[T]): IO[Unit] = {
    val cg = new CodeGen { }
    packages.toMap.traverse_ { pack =>
      val (d, _) = CodeGen.run(cg.genPackage(pack, ext))
      val path = toPath(root, pack.name)
      writeDoc(path, d)
    }
  }
=======
>>>>>>> 1ee2802b
}<|MERGE_RESOLUTION|>--- conflicted
+++ resolved
@@ -24,16 +24,4 @@
         pw.close
       }
     }
-<<<<<<< HEAD
-
-  def write[T[_]](root: Path, packages: PackageMap.Inferred, ext: Externals[T]): IO[Unit] = {
-    val cg = new CodeGen { }
-    packages.toMap.traverse_ { pack =>
-      val (d, _) = CodeGen.run(cg.genPackage(pack, ext))
-      val path = toPath(root, pack.name)
-      writeDoc(path, d)
-    }
-  }
-=======
->>>>>>> 1ee2802b
 }