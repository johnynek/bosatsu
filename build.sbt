--- conflicted
+++ resolved
@@ -206,23 +206,13 @@
     // periodically we use acyclic to ban cyclic dependencies and make compilation faster
     ,
     autoCompilerPlugins := true,
-<<<<<<< HEAD
     addCompilerPlugin("com.lihaoyi" % "acyclic_2.13.12" % "0.3.16"),
-    scalacOptions += "-P:acyclic:force"
-  ).dependsOn(base, proto)
-    .jsSettings(
-      commonJsSettings,
-      Compile / npmDependencies += "js-sha256" -> "0.11.0"
-    )
-=======
-    addCompilerPlugin("com.lihaoyi" % "acyclic_2.13.12" % "0.3.15"),
     scalacOptions += "-P:acyclic:force",
   )
   .dependsOn(base, proto)
   .jsSettings(
     commonJsSettings,
   )
->>>>>>> 4e463c60
 
 lazy val coreJVM = core.jvm
 lazy val coreJS =
