addons:
  apt:
    sources:
      - ubuntu-toolchain-r-test
    packages:
      - gcc-4.8
      - g++-4.8
      - libxml2-utils
      - wget
      # Package list from http://bazel.io/docs/install.html
      - pkg-config
      - zip
      - unzip
      - zlib1g-dev
jdk:
  - oraclejdk8

matrix:
  include:
<<<<<<< HEAD
    - scala: 2.12.14
      language: scala
=======
    - scala: 2.12.12
      language: java
>>>>>>> 7cdcd6a6
      jdk: openjdk8
      env: PLATFORM=js
      install:
          - |
            # update this only when sbt-the-bash-script needs to be updated
            export SBT_LAUNCHER=1.4.9
            export SBT_OPTS="-Dfile.encoding=UTF-8"
            curl -L --silent "https://github.com/sbt/sbt/releases/download/v$SBT_LAUNCHER/sbt-$SBT_LAUNCHER.tgz" > $HOME/sbt.tgz
            tar zxf $HOME/sbt.tgz -C $HOME
            sudo rm /usr/local/bin/sbt
            sudo ln -s $HOME/sbt/bin/sbt /usr/local/bin/sbt
      script: sbt "++${TRAVIS_SCALA_VERSION} coreJS/test; paradox; jsapiJS/fullOptJS" && ./elmui/build.sh
      deploy:
        provider: pages:git
        deploy_key: bosatsu_deploy_key
        edge: true
<|MERGE_RESOLUTION|>--- conflicted
+++ resolved
@@ -17,13 +17,8 @@
 
 matrix:
   include:
-<<<<<<< HEAD
-    - scala: 2.12.14
-      language: scala
-=======
     - scala: 2.12.12
       language: java
->>>>>>> 7cdcd6a6
       jdk: openjdk8
       env: PLATFORM=js
       install:
